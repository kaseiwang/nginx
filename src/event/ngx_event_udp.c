--- conflicted
+++ resolved
@@ -147,7 +147,6 @@
                 if (ngx_get_srcaddr_cmsg(cmsg, local_sockaddr) == NGX_OK) {
                     break;
                 }
-<<<<<<< HEAD
             }
         }
 
@@ -177,8 +176,6 @@
         if (ls->quic) {
             if (ngx_quic_get_packet_dcid(ev->log, buffer, n, &key) != NGX_OK) {
                 goto next;
-=======
->>>>>>> 828fb94e
             }
         }
 #endif
