
/*
 * Copyright (C) Igor Sysoev
 * Copyright (C) Nginx, Inc.
 */


#include <ngx_config.h>
#include <ngx_core.h>
#include <ngx_event.h>


#define NGX_SSL_PASSWORD_BUFFER_SIZE  4096


typedef struct {
    ngx_uint_t  engine;   /* unsigned  engine:1; */
} ngx_openssl_conf_t;


static X509 *ngx_ssl_load_certificate(ngx_pool_t *pool, char **err,
    ngx_str_t *cert, STACK_OF(X509) **chain);
static EVP_PKEY *ngx_ssl_load_certificate_key(ngx_pool_t *pool, char **err,
    ngx_str_t *key, ngx_array_t *passwords);
static int ngx_ssl_password_callback(char *buf, int size, int rwflag,
    void *userdata);
static int ngx_ssl_verify_callback(int ok, X509_STORE_CTX *x509_store);
static void ngx_ssl_info_callback(const ngx_ssl_conn_t *ssl_conn, int where,
    int ret);
static void ngx_ssl_passwords_cleanup(void *data);
static int ngx_ssl_new_client_session(ngx_ssl_conn_t *ssl_conn,
    ngx_ssl_session_t *sess);
#ifdef SSL_READ_EARLY_DATA_SUCCESS
static ngx_int_t ngx_ssl_try_early_data(ngx_connection_t *c);
#endif
#if (NGX_DEBUG)
static void ngx_ssl_handshake_log(ngx_connection_t *c);
#endif
static void ngx_ssl_handshake_handler(ngx_event_t *ev);
#ifdef SSL_READ_EARLY_DATA_SUCCESS
static ssize_t ngx_ssl_recv_early(ngx_connection_t *c, u_char *buf,
    size_t size);
#endif
static ngx_int_t ngx_ssl_handle_recv(ngx_connection_t *c, int n);
static void ngx_ssl_write_handler(ngx_event_t *wev);
#ifdef SSL_READ_EARLY_DATA_SUCCESS
static ssize_t ngx_ssl_write_early(ngx_connection_t *c, u_char *data,
    size_t size);
#endif
static void ngx_ssl_read_handler(ngx_event_t *rev);
static void ngx_ssl_shutdown_handler(ngx_event_t *ev);
static void ngx_ssl_connection_error(ngx_connection_t *c, int sslerr,
    ngx_err_t err, char *text);
static void ngx_ssl_clear_error(ngx_log_t *log);

static ngx_int_t ngx_ssl_session_id_context(ngx_ssl_t *ssl,
    ngx_str_t *sess_ctx, ngx_array_t *certificates);
static int ngx_ssl_new_session(ngx_ssl_conn_t *ssl_conn,
    ngx_ssl_session_t *sess);
static ngx_ssl_session_t *ngx_ssl_get_cached_session(ngx_ssl_conn_t *ssl_conn,
#if OPENSSL_VERSION_NUMBER >= 0x10100003L
    const
#endif
    u_char *id, int len, int *copy);
static void ngx_ssl_remove_session(SSL_CTX *ssl, ngx_ssl_session_t *sess);
static void ngx_ssl_expire_sessions(ngx_ssl_session_cache_t *cache,
    ngx_slab_pool_t *shpool, ngx_uint_t n);
static void ngx_ssl_session_rbtree_insert_value(ngx_rbtree_node_t *temp,
    ngx_rbtree_node_t *node, ngx_rbtree_node_t *sentinel);

#ifdef SSL_CTRL_SET_TLSEXT_TICKET_KEY_CB
static int ngx_ssl_session_ticket_key_callback(ngx_ssl_conn_t *ssl_conn,
    unsigned char *name, unsigned char *iv, EVP_CIPHER_CTX *ectx,
    HMAC_CTX *hctx, int enc);
static void ngx_ssl_session_ticket_keys_cleanup(void *data);
#endif

#ifndef X509_CHECK_FLAG_ALWAYS_CHECK_SUBJECT
static ngx_int_t ngx_ssl_check_name(ngx_str_t *name, ASN1_STRING *str);
#endif

static time_t ngx_ssl_parse_time(
#if OPENSSL_VERSION_NUMBER > 0x10100000L
    const
#endif
    ASN1_TIME *asn1time);

static void *ngx_openssl_create_conf(ngx_cycle_t *cycle);
static char *ngx_openssl_engine(ngx_conf_t *cf, ngx_command_t *cmd, void *conf);
static void ngx_openssl_exit(ngx_cycle_t *cycle);


static ngx_command_t  ngx_openssl_commands[] = {

    { ngx_string("ssl_engine"),
      NGX_MAIN_CONF|NGX_DIRECT_CONF|NGX_CONF_TAKE1,
      ngx_openssl_engine,
      0,
      0,
      NULL },

      ngx_null_command
};


static ngx_core_module_t  ngx_openssl_module_ctx = {
    ngx_string("openssl"),
    ngx_openssl_create_conf,
    NULL
};


ngx_module_t  ngx_openssl_module = {
    NGX_MODULE_V1,
    &ngx_openssl_module_ctx,               /* module context */
    ngx_openssl_commands,                  /* module directives */
    NGX_CORE_MODULE,                       /* module type */
    NULL,                                  /* init master */
    NULL,                                  /* init module */
    NULL,                                  /* init process */
    NULL,                                  /* init thread */
    NULL,                                  /* exit thread */
    NULL,                                  /* exit process */
    ngx_openssl_exit,                      /* exit master */
    NGX_MODULE_V1_PADDING
};


int  ngx_ssl_connection_index;
int  ngx_ssl_server_conf_index;
int  ngx_ssl_session_cache_index;
int  ngx_ssl_session_ticket_keys_index;
int  ngx_ssl_ocsp_index;
int  ngx_ssl_certificate_index;
int  ngx_ssl_next_certificate_index;
int  ngx_ssl_certificate_name_index;
int  ngx_ssl_stapling_index;


ngx_int_t
ngx_ssl_init(ngx_log_t *log)
{
#if OPENSSL_VERSION_NUMBER >= 0x10100003L

    if (OPENSSL_init_ssl(OPENSSL_INIT_LOAD_CONFIG, NULL) == 0) {
        ngx_ssl_error(NGX_LOG_ALERT, log, 0, "OPENSSL_init_ssl() failed");
        return NGX_ERROR;
    }

    /*
     * OPENSSL_init_ssl() may leave errors in the error queue
     * while returning success
     */

    ERR_clear_error();

#else

    OPENSSL_config(NULL);

    SSL_library_init();
    SSL_load_error_strings();

    OpenSSL_add_all_algorithms();

#endif

#ifndef SSL_OP_NO_COMPRESSION
    {
    /*
     * Disable gzip compression in OpenSSL prior to 1.0.0 version,
     * this saves about 522K per connection.
     */
    int                  n;
    STACK_OF(SSL_COMP)  *ssl_comp_methods;

    ssl_comp_methods = SSL_COMP_get_compression_methods();
    n = sk_SSL_COMP_num(ssl_comp_methods);

    while (n--) {
        (void) sk_SSL_COMP_pop(ssl_comp_methods);
    }
    }
#endif

    ngx_ssl_connection_index = SSL_get_ex_new_index(0, NULL, NULL, NULL, NULL);

    if (ngx_ssl_connection_index == -1) {
        ngx_ssl_error(NGX_LOG_ALERT, log, 0, "SSL_get_ex_new_index() failed");
        return NGX_ERROR;
    }

    ngx_ssl_server_conf_index = SSL_CTX_get_ex_new_index(0, NULL, NULL, NULL,
                                                         NULL);
    if (ngx_ssl_server_conf_index == -1) {
        ngx_ssl_error(NGX_LOG_ALERT, log, 0,
                      "SSL_CTX_get_ex_new_index() failed");
        return NGX_ERROR;
    }

    ngx_ssl_session_cache_index = SSL_CTX_get_ex_new_index(0, NULL, NULL, NULL,
                                                           NULL);
    if (ngx_ssl_session_cache_index == -1) {
        ngx_ssl_error(NGX_LOG_ALERT, log, 0,
                      "SSL_CTX_get_ex_new_index() failed");
        return NGX_ERROR;
    }

    ngx_ssl_session_ticket_keys_index = SSL_CTX_get_ex_new_index(0, NULL, NULL,
                                                                 NULL, NULL);
    if (ngx_ssl_session_ticket_keys_index == -1) {
        ngx_ssl_error(NGX_LOG_ALERT, log, 0,
                      "SSL_CTX_get_ex_new_index() failed");
        return NGX_ERROR;
    }

    ngx_ssl_ocsp_index = SSL_CTX_get_ex_new_index(0, NULL, NULL, NULL, NULL);
    if (ngx_ssl_ocsp_index == -1) {
        ngx_ssl_error(NGX_LOG_ALERT, log, 0,
                      "SSL_CTX_get_ex_new_index() failed");
        return NGX_ERROR;
    }

    ngx_ssl_certificate_index = SSL_CTX_get_ex_new_index(0, NULL, NULL, NULL,
                                                         NULL);
    if (ngx_ssl_certificate_index == -1) {
        ngx_ssl_error(NGX_LOG_ALERT, log, 0,
                      "SSL_CTX_get_ex_new_index() failed");
        return NGX_ERROR;
    }

    ngx_ssl_next_certificate_index = X509_get_ex_new_index(0, NULL, NULL, NULL,
                                                           NULL);
    if (ngx_ssl_next_certificate_index == -1) {
        ngx_ssl_error(NGX_LOG_ALERT, log, 0, "X509_get_ex_new_index() failed");
        return NGX_ERROR;
    }

    ngx_ssl_certificate_name_index = X509_get_ex_new_index(0, NULL, NULL, NULL,
                                                           NULL);

    if (ngx_ssl_certificate_name_index == -1) {
        ngx_ssl_error(NGX_LOG_ALERT, log, 0, "X509_get_ex_new_index() failed");
        return NGX_ERROR;
    }

    ngx_ssl_stapling_index = X509_get_ex_new_index(0, NULL, NULL, NULL, NULL);

    if (ngx_ssl_stapling_index == -1) {
        ngx_ssl_error(NGX_LOG_ALERT, log, 0, "X509_get_ex_new_index() failed");
        return NGX_ERROR;
    }

    return NGX_OK;
}


ngx_int_t
ngx_ssl_create(ngx_ssl_t *ssl, ngx_uint_t protocols, void *data)
{
    ssl->ctx = SSL_CTX_new(SSLv23_method());

    if (ssl->ctx == NULL) {
        ngx_ssl_error(NGX_LOG_EMERG, ssl->log, 0, "SSL_CTX_new() failed");
        return NGX_ERROR;
    }

    if (SSL_CTX_set_ex_data(ssl->ctx, ngx_ssl_server_conf_index, data) == 0) {
        ngx_ssl_error(NGX_LOG_EMERG, ssl->log, 0,
                      "SSL_CTX_set_ex_data() failed");
        return NGX_ERROR;
    }

    if (SSL_CTX_set_ex_data(ssl->ctx, ngx_ssl_certificate_index, NULL) == 0) {
        ngx_ssl_error(NGX_LOG_EMERG, ssl->log, 0,
                      "SSL_CTX_set_ex_data() failed");
        return NGX_ERROR;
    }

    ssl->buffer_size = NGX_SSL_BUFSIZE;

    /* client side options */

#ifdef SSL_OP_MICROSOFT_SESS_ID_BUG
    SSL_CTX_set_options(ssl->ctx, SSL_OP_MICROSOFT_SESS_ID_BUG);
#endif

#ifdef SSL_OP_NETSCAPE_CHALLENGE_BUG
    SSL_CTX_set_options(ssl->ctx, SSL_OP_NETSCAPE_CHALLENGE_BUG);
#endif

    /* server side options */

#ifdef SSL_OP_SSLREF2_REUSE_CERT_TYPE_BUG
    SSL_CTX_set_options(ssl->ctx, SSL_OP_SSLREF2_REUSE_CERT_TYPE_BUG);
#endif

#ifdef SSL_OP_MICROSOFT_BIG_SSLV3_BUFFER
    SSL_CTX_set_options(ssl->ctx, SSL_OP_MICROSOFT_BIG_SSLV3_BUFFER);
#endif

#ifdef SSL_OP_MSIE_SSLV2_RSA_PADDING
    /* this option allow a potential SSL 2.0 rollback (CAN-2005-2969) */
    SSL_CTX_set_options(ssl->ctx, SSL_OP_MSIE_SSLV2_RSA_PADDING);
#endif

#ifdef SSL_OP_SSLEAY_080_CLIENT_DH_BUG
    SSL_CTX_set_options(ssl->ctx, SSL_OP_SSLEAY_080_CLIENT_DH_BUG);
#endif

#ifdef SSL_OP_TLS_D5_BUG
    SSL_CTX_set_options(ssl->ctx, SSL_OP_TLS_D5_BUG);
#endif

#ifdef SSL_OP_TLS_BLOCK_PADDING_BUG
    SSL_CTX_set_options(ssl->ctx, SSL_OP_TLS_BLOCK_PADDING_BUG);
#endif

#ifdef SSL_OP_DONT_INSERT_EMPTY_FRAGMENTS
    SSL_CTX_set_options(ssl->ctx, SSL_OP_DONT_INSERT_EMPTY_FRAGMENTS);
#endif

    SSL_CTX_set_options(ssl->ctx, SSL_OP_SINGLE_DH_USE);

#if OPENSSL_VERSION_NUMBER >= 0x009080dfL
    /* only in 0.9.8m+ */
    SSL_CTX_clear_options(ssl->ctx,
                          SSL_OP_NO_SSLv2|SSL_OP_NO_SSLv3|SSL_OP_NO_TLSv1);
#endif

    if (!(protocols & NGX_SSL_SSLv2)) {
        SSL_CTX_set_options(ssl->ctx, SSL_OP_NO_SSLv2);
    }
    if (!(protocols & NGX_SSL_SSLv3)) {
        SSL_CTX_set_options(ssl->ctx, SSL_OP_NO_SSLv3);
    }
    if (!(protocols & NGX_SSL_TLSv1)) {
        SSL_CTX_set_options(ssl->ctx, SSL_OP_NO_TLSv1);
    }
#ifdef SSL_OP_NO_TLSv1_1
    SSL_CTX_clear_options(ssl->ctx, SSL_OP_NO_TLSv1_1);
    if (!(protocols & NGX_SSL_TLSv1_1)) {
        SSL_CTX_set_options(ssl->ctx, SSL_OP_NO_TLSv1_1);
    }
#endif
#ifdef SSL_OP_NO_TLSv1_2
    SSL_CTX_clear_options(ssl->ctx, SSL_OP_NO_TLSv1_2);
    if (!(protocols & NGX_SSL_TLSv1_2)) {
        SSL_CTX_set_options(ssl->ctx, SSL_OP_NO_TLSv1_2);
    }
#endif
#ifdef SSL_OP_NO_TLSv1_3
    SSL_CTX_clear_options(ssl->ctx, SSL_OP_NO_TLSv1_3);
    if (!(protocols & NGX_SSL_TLSv1_3)) {
        SSL_CTX_set_options(ssl->ctx, SSL_OP_NO_TLSv1_3);
    }
#endif

#ifdef SSL_CTX_set_min_proto_version
    SSL_CTX_set_min_proto_version(ssl->ctx, 0);
    SSL_CTX_set_max_proto_version(ssl->ctx, TLS1_2_VERSION);
#endif

#ifdef TLS1_3_VERSION
    SSL_CTX_set_min_proto_version(ssl->ctx, 0);
    SSL_CTX_set_max_proto_version(ssl->ctx, TLS1_3_VERSION);
#endif

#ifdef SSL_OP_NO_COMPRESSION
    SSL_CTX_set_options(ssl->ctx, SSL_OP_NO_COMPRESSION);
#endif

#ifdef SSL_OP_NO_ANTI_REPLAY
    SSL_CTX_set_options(ssl->ctx, SSL_OP_NO_ANTI_REPLAY);
#endif

#ifdef SSL_OP_NO_CLIENT_RENEGOTIATION
    SSL_CTX_set_options(ssl->ctx, SSL_OP_NO_CLIENT_RENEGOTIATION);
#endif

#ifdef SSL_MODE_RELEASE_BUFFERS
    SSL_CTX_set_mode(ssl->ctx, SSL_MODE_RELEASE_BUFFERS);
#endif

#ifdef SSL_MODE_NO_AUTO_CHAIN
    SSL_CTX_set_mode(ssl->ctx, SSL_MODE_NO_AUTO_CHAIN);
#endif

    SSL_CTX_set_read_ahead(ssl->ctx, 1);

    SSL_CTX_set_info_callback(ssl->ctx, ngx_ssl_info_callback);

    return NGX_OK;
}


ngx_int_t
ngx_ssl_certificates(ngx_conf_t *cf, ngx_ssl_t *ssl, ngx_array_t *certs,
    ngx_array_t *keys, ngx_array_t *passwords)
{
    ngx_str_t   *cert, *key;
    ngx_uint_t   i;

    cert = certs->elts;
    key = keys->elts;

    for (i = 0; i < certs->nelts; i++) {

        if (ngx_ssl_certificate(cf, ssl, &cert[i], &key[i], passwords)
            != NGX_OK)
        {
            return NGX_ERROR;
        }
    }

    return NGX_OK;
}


ngx_int_t
ngx_ssl_certificate(ngx_conf_t *cf, ngx_ssl_t *ssl, ngx_str_t *cert,
    ngx_str_t *key, ngx_array_t *passwords)
{
    char            *err;
    X509            *x509;
    EVP_PKEY        *pkey;
    STACK_OF(X509)  *chain;

    x509 = ngx_ssl_load_certificate(cf->pool, &err, cert, &chain);
    if (x509 == NULL) {
        if (err != NULL) {
            ngx_ssl_error(NGX_LOG_EMERG, ssl->log, 0,
                          "cannot load certificate \"%s\": %s",
                          cert->data, err);
        }

        return NGX_ERROR;
    }

    if (SSL_CTX_use_certificate(ssl->ctx, x509) == 0) {
        ngx_ssl_error(NGX_LOG_EMERG, ssl->log, 0,
                      "SSL_CTX_use_certificate(\"%s\") failed", cert->data);
        X509_free(x509);
        sk_X509_pop_free(chain, X509_free);
        return NGX_ERROR;
    }

    if (X509_set_ex_data(x509, ngx_ssl_certificate_name_index, cert->data)
        == 0)
    {
        ngx_ssl_error(NGX_LOG_EMERG, ssl->log, 0, "X509_set_ex_data() failed");
        X509_free(x509);
        sk_X509_pop_free(chain, X509_free);
        return NGX_ERROR;
    }

    if (X509_set_ex_data(x509, ngx_ssl_next_certificate_index,
                      SSL_CTX_get_ex_data(ssl->ctx, ngx_ssl_certificate_index))
        == 0)
    {
        ngx_ssl_error(NGX_LOG_EMERG, ssl->log, 0, "X509_set_ex_data() failed");
        X509_free(x509);
        sk_X509_pop_free(chain, X509_free);
        return NGX_ERROR;
    }

    if (SSL_CTX_set_ex_data(ssl->ctx, ngx_ssl_certificate_index, x509) == 0) {
        ngx_ssl_error(NGX_LOG_EMERG, ssl->log, 0,
                      "SSL_CTX_set_ex_data() failed");
        X509_free(x509);
        sk_X509_pop_free(chain, X509_free);
        return NGX_ERROR;
    }

    /*
     * Note that x509 is not freed here, but will be instead freed in
     * ngx_ssl_cleanup_ctx().  This is because we need to preserve all
     * certificates to be able to iterate all of them through exdata
     * (ngx_ssl_certificate_index, ngx_ssl_next_certificate_index),
     * while OpenSSL can free a certificate if it is replaced with another
     * certificate of the same type.
     */

#ifdef SSL_CTX_set0_chain

    if (SSL_CTX_set0_chain(ssl->ctx, chain) == 0) {
        ngx_ssl_error(NGX_LOG_EMERG, ssl->log, 0,
                      "SSL_CTX_set0_chain(\"%s\") failed", cert->data);
        sk_X509_pop_free(chain, X509_free);
        return NGX_ERROR;
    }

#else
    {
    int  n;

    /* SSL_CTX_set0_chain() is only available in OpenSSL 1.0.2+ */

    n = sk_X509_num(chain);

    while (n--) {
        x509 = sk_X509_shift(chain);

        if (SSL_CTX_add_extra_chain_cert(ssl->ctx, x509) == 0) {
            ngx_ssl_error(NGX_LOG_EMERG, ssl->log, 0,
                          "SSL_CTX_add_extra_chain_cert(\"%s\") failed",
                          cert->data);
            sk_X509_pop_free(chain, X509_free);
            return NGX_ERROR;
        }
    }

    sk_X509_free(chain);
    }
#endif

    pkey = ngx_ssl_load_certificate_key(cf->pool, &err, key, passwords);
    if (pkey == NULL) {
        if (err != NULL) {
            ngx_ssl_error(NGX_LOG_EMERG, ssl->log, 0,
                          "cannot load certificate key \"%s\": %s",
                          key->data, err);
        }

        return NGX_ERROR;
    }

    if (SSL_CTX_use_PrivateKey(ssl->ctx, pkey) == 0) {
        ngx_ssl_error(NGX_LOG_EMERG, ssl->log, 0,
                      "SSL_CTX_use_PrivateKey(\"%s\") failed", key->data);
        EVP_PKEY_free(pkey);
        return NGX_ERROR;
    }

    EVP_PKEY_free(pkey);

    return NGX_OK;
}


ngx_int_t
ngx_ssl_connection_certificate(ngx_connection_t *c, ngx_pool_t *pool,
    ngx_str_t *cert, ngx_str_t *key, ngx_array_t *passwords)
{
    char            *err;
    X509            *x509;
    EVP_PKEY        *pkey;
    STACK_OF(X509)  *chain;

    x509 = ngx_ssl_load_certificate(pool, &err, cert, &chain);
    if (x509 == NULL) {
        if (err != NULL) {
            ngx_ssl_error(NGX_LOG_ERR, c->log, 0,
                          "cannot load certificate \"%s\": %s",
                          cert->data, err);
        }

        return NGX_ERROR;
    }

    if (SSL_use_certificate(c->ssl->connection, x509) == 0) {
        ngx_ssl_error(NGX_LOG_ERR, c->log, 0,
                      "SSL_use_certificate(\"%s\") failed", cert->data);
        X509_free(x509);
        sk_X509_pop_free(chain, X509_free);
        return NGX_ERROR;
    }

    X509_free(x509);

#ifdef SSL_set0_chain

    /*
     * SSL_set0_chain() is only available in OpenSSL 1.0.2+,
     * but this function is only called via certificate callback,
     * which is only available in OpenSSL 1.0.2+ as well
     */

    if (SSL_set0_chain(c->ssl->connection, chain) == 0) {
        ngx_ssl_error(NGX_LOG_ERR, c->log, 0,
                      "SSL_set0_chain(\"%s\") failed", cert->data);
        sk_X509_pop_free(chain, X509_free);
        return NGX_ERROR;
    }

#endif

    pkey = ngx_ssl_load_certificate_key(pool, &err, key, passwords);
    if (pkey == NULL) {
        if (err != NULL) {
            ngx_ssl_error(NGX_LOG_ERR, c->log, 0,
                          "cannot load certificate key \"%s\": %s",
                          key->data, err);
        }

        return NGX_ERROR;
    }

    if (SSL_use_PrivateKey(c->ssl->connection, pkey) == 0) {
        ngx_ssl_error(NGX_LOG_ERR, c->log, 0,
                      "SSL_use_PrivateKey(\"%s\") failed", key->data);
        EVP_PKEY_free(pkey);
        return NGX_ERROR;
    }

    EVP_PKEY_free(pkey);

    return NGX_OK;
}


static X509 *
ngx_ssl_load_certificate(ngx_pool_t *pool, char **err, ngx_str_t *cert,
    STACK_OF(X509) **chain)
{
    BIO     *bio;
    X509    *x509, *temp;
    u_long   n;

    if (ngx_strncmp(cert->data, "data:", sizeof("data:") - 1) == 0) {

        bio = BIO_new_mem_buf(cert->data + sizeof("data:") - 1,
                              cert->len - (sizeof("data:") - 1));
        if (bio == NULL) {
            *err = "BIO_new_mem_buf() failed";
            return NULL;
        }

    } else {

        if (ngx_get_full_name(pool, (ngx_str_t *) &ngx_cycle->conf_prefix, cert)
            != NGX_OK)
        {
            *err = NULL;
            return NULL;
        }

        bio = BIO_new_file((char *) cert->data, "r");
        if (bio == NULL) {
            *err = "BIO_new_file() failed";
            return NULL;
        }
    }

    /* certificate itself */

    x509 = PEM_read_bio_X509_AUX(bio, NULL, NULL, NULL);
    if (x509 == NULL) {
        *err = "PEM_read_bio_X509_AUX() failed";
        BIO_free(bio);
        return NULL;
    }

    /* rest of the chain */

    *chain = sk_X509_new_null();
    if (*chain == NULL) {
        *err = "sk_X509_new_null() failed";
        BIO_free(bio);
        X509_free(x509);
        return NULL;
    }

    for ( ;; ) {

        temp = PEM_read_bio_X509(bio, NULL, NULL, NULL);
        if (temp == NULL) {
            n = ERR_peek_last_error();

            if (ERR_GET_LIB(n) == ERR_LIB_PEM
                && ERR_GET_REASON(n) == PEM_R_NO_START_LINE)
            {
                /* end of file */
                ERR_clear_error();
                break;
            }

            /* some real error */

            *err = "PEM_read_bio_X509() failed";
            BIO_free(bio);
            X509_free(x509);
            sk_X509_pop_free(*chain, X509_free);
            return NULL;
        }

        if (sk_X509_push(*chain, temp) == 0) {
            *err = "sk_X509_push() failed";
            BIO_free(bio);
            X509_free(x509);
            sk_X509_pop_free(*chain, X509_free);
            return NULL;
        }
    }

    BIO_free(bio);

    return x509;
}


static EVP_PKEY *
ngx_ssl_load_certificate_key(ngx_pool_t *pool, char **err,
    ngx_str_t *key, ngx_array_t *passwords)
{
    BIO              *bio;
    EVP_PKEY         *pkey;
    ngx_str_t        *pwd;
    ngx_uint_t        tries;
    pem_password_cb  *cb;

    if (ngx_strncmp(key->data, "engine:", sizeof("engine:") - 1) == 0) {

#ifndef OPENSSL_NO_ENGINE

        u_char  *p, *last;
        ENGINE  *engine;

        p = key->data + sizeof("engine:") - 1;
        last = (u_char *) ngx_strchr(p, ':');

        if (last == NULL) {
            *err = "invalid syntax";
            return NULL;
        }

        *last = '\0';

        engine = ENGINE_by_id((char *) p);

        if (engine == NULL) {
            *err = "ENGINE_by_id() failed";
            return NULL;
        }

        *last++ = ':';

        pkey = ENGINE_load_private_key(engine, (char *) last, 0, 0);

        if (pkey == NULL) {
            *err = "ENGINE_load_private_key() failed";
            ENGINE_free(engine);
            return NULL;
        }

        ENGINE_free(engine);

        return pkey;

#else

        *err = "loading \"engine:...\" certificate keys is not supported";
        return NULL;

#endif
    }

    if (ngx_strncmp(key->data, "data:", sizeof("data:") - 1) == 0) {

        bio = BIO_new_mem_buf(key->data + sizeof("data:") - 1,
                              key->len - (sizeof("data:") - 1));
        if (bio == NULL) {
            *err = "BIO_new_mem_buf() failed";
            return NULL;
        }

    } else {

        if (ngx_get_full_name(pool, (ngx_str_t *) &ngx_cycle->conf_prefix, key)
            != NGX_OK)
        {
            *err = NULL;
            return NULL;
        }

        bio = BIO_new_file((char *) key->data, "r");
        if (bio == NULL) {
            *err = "BIO_new_file() failed";
            return NULL;
        }
    }

    if (passwords) {
        tries = passwords->nelts;
        pwd = passwords->elts;
        cb = ngx_ssl_password_callback;

    } else {
        tries = 1;
        pwd = NULL;
        cb = NULL;
    }

    for ( ;; ) {

        pkey = PEM_read_bio_PrivateKey(bio, NULL, cb, pwd);
        if (pkey != NULL) {
            break;
        }

        if (tries-- > 1) {
            ERR_clear_error();
            (void) BIO_reset(bio);
            pwd++;
            continue;
        }

        *err = "PEM_read_bio_PrivateKey() failed";
        BIO_free(bio);
        return NULL;
    }

    BIO_free(bio);

    return pkey;
}


static int
ngx_ssl_password_callback(char *buf, int size, int rwflag, void *userdata)
{
    ngx_str_t *pwd = userdata;

    if (rwflag) {
        ngx_log_error(NGX_LOG_ALERT, ngx_cycle->log, 0,
                      "ngx_ssl_password_callback() is called for encryption");
        return 0;
    }

    if (pwd == NULL) {
        return 0;
    }

    if (pwd->len > (size_t) size) {
        ngx_log_error(NGX_LOG_ERR, ngx_cycle->log, 0,
                      "password is truncated to %d bytes", size);
    } else {
        size = pwd->len;
    }

    ngx_memcpy(buf, pwd->data, size);

    return size;
}


ngx_int_t
ngx_ssl_ciphers(ngx_conf_t *cf, ngx_ssl_t *ssl, ngx_str_t *ciphers,
    ngx_uint_t prefer_server_ciphers)
{
    if (SSL_CTX_set_cipher_list(ssl->ctx, (char *) ciphers->data) == 0) {
        ngx_ssl_error(NGX_LOG_EMERG, ssl->log, 0,
                      "SSL_CTX_set_cipher_list(\"%V\") failed",
                      ciphers);
        return NGX_ERROR;
    }

    if (prefer_server_ciphers) {
        SSL_CTX_set_options(ssl->ctx, SSL_OP_CIPHER_SERVER_PREFERENCE);
    }

#if (OPENSSL_VERSION_NUMBER < 0x10100001L && !defined LIBRESSL_VERSION_NUMBER)
    /* a temporary 512-bit RSA key is required for export versions of MSIE */
    SSL_CTX_set_tmp_rsa_callback(ssl->ctx, ngx_ssl_rsa512_key_callback);
#endif

    return NGX_OK;
}


ngx_int_t
ngx_ssl_client_certificate(ngx_conf_t *cf, ngx_ssl_t *ssl, ngx_str_t *cert,
    ngx_int_t depth)
{
    STACK_OF(X509_NAME)  *list;

    SSL_CTX_set_verify(ssl->ctx, SSL_VERIFY_PEER, ngx_ssl_verify_callback);

    SSL_CTX_set_verify_depth(ssl->ctx, depth);

    if (cert->len == 0) {
        return NGX_OK;
    }

    if (ngx_conf_full_name(cf->cycle, cert, 1) != NGX_OK) {
        return NGX_ERROR;
    }

    if (SSL_CTX_load_verify_locations(ssl->ctx, (char *) cert->data, NULL)
        == 0)
    {
        ngx_ssl_error(NGX_LOG_EMERG, ssl->log, 0,
                      "SSL_CTX_load_verify_locations(\"%s\") failed",
                      cert->data);
        return NGX_ERROR;
    }

    /*
     * SSL_CTX_load_verify_locations() may leave errors in the error queue
     * while returning success
     */

    ERR_clear_error();

    list = SSL_load_client_CA_file((char *) cert->data);

    if (list == NULL) {
        ngx_ssl_error(NGX_LOG_EMERG, ssl->log, 0,
                      "SSL_load_client_CA_file(\"%s\") failed", cert->data);
        return NGX_ERROR;
    }

    SSL_CTX_set_client_CA_list(ssl->ctx, list);

    return NGX_OK;
}


ngx_int_t
ngx_ssl_trusted_certificate(ngx_conf_t *cf, ngx_ssl_t *ssl, ngx_str_t *cert,
    ngx_int_t depth)
{
    SSL_CTX_set_verify_depth(ssl->ctx, depth);

    if (cert->len == 0) {
        return NGX_OK;
    }

    if (ngx_conf_full_name(cf->cycle, cert, 1) != NGX_OK) {
        return NGX_ERROR;
    }

    if (SSL_CTX_load_verify_locations(ssl->ctx, (char *) cert->data, NULL)
        == 0)
    {
        ngx_ssl_error(NGX_LOG_EMERG, ssl->log, 0,
                      "SSL_CTX_load_verify_locations(\"%s\") failed",
                      cert->data);
        return NGX_ERROR;
    }

    /*
     * SSL_CTX_load_verify_locations() may leave errors in the error queue
     * while returning success
     */

    ERR_clear_error();

    return NGX_OK;
}


ngx_int_t
ngx_ssl_crl(ngx_conf_t *cf, ngx_ssl_t *ssl, ngx_str_t *crl)
{
    X509_STORE   *store;
    X509_LOOKUP  *lookup;

    if (crl->len == 0) {
        return NGX_OK;
    }

    if (ngx_conf_full_name(cf->cycle, crl, 1) != NGX_OK) {
        return NGX_ERROR;
    }

    store = SSL_CTX_get_cert_store(ssl->ctx);

    if (store == NULL) {
        ngx_ssl_error(NGX_LOG_EMERG, ssl->log, 0,
                      "SSL_CTX_get_cert_store() failed");
        return NGX_ERROR;
    }

    lookup = X509_STORE_add_lookup(store, X509_LOOKUP_file());

    if (lookup == NULL) {
        ngx_ssl_error(NGX_LOG_EMERG, ssl->log, 0,
                      "X509_STORE_add_lookup() failed");
        return NGX_ERROR;
    }

    if (X509_LOOKUP_load_file(lookup, (char *) crl->data, X509_FILETYPE_PEM)
        == 0)
    {
        ngx_ssl_error(NGX_LOG_EMERG, ssl->log, 0,
                      "X509_LOOKUP_load_file(\"%s\") failed", crl->data);
        return NGX_ERROR;
    }

    X509_STORE_set_flags(store,
                         X509_V_FLAG_CRL_CHECK|X509_V_FLAG_CRL_CHECK_ALL);

    return NGX_OK;
}


static int
ngx_ssl_verify_callback(int ok, X509_STORE_CTX *x509_store)
{
#if (NGX_DEBUG)
    char              *subject, *issuer;
    int                err, depth;
    X509              *cert;
    X509_NAME         *sname, *iname;
    ngx_connection_t  *c;
    ngx_ssl_conn_t    *ssl_conn;

    ssl_conn = X509_STORE_CTX_get_ex_data(x509_store,
                                          SSL_get_ex_data_X509_STORE_CTX_idx());

    c = ngx_ssl_get_connection(ssl_conn);

    cert = X509_STORE_CTX_get_current_cert(x509_store);
    err = X509_STORE_CTX_get_error(x509_store);
    depth = X509_STORE_CTX_get_error_depth(x509_store);

    sname = X509_get_subject_name(cert);
    subject = sname ? X509_NAME_oneline(sname, NULL, 0) : "(none)";

    iname = X509_get_issuer_name(cert);
    issuer = iname ? X509_NAME_oneline(iname, NULL, 0) : "(none)";

    ngx_log_debug5(NGX_LOG_DEBUG_EVENT, c->log, 0,
                   "verify:%d, error:%d, depth:%d, "
                   "subject:\"%s\", issuer:\"%s\"",
                   ok, err, depth, subject, issuer);

    if (sname) {
        OPENSSL_free(subject);
    }

    if (iname) {
        OPENSSL_free(issuer);
    }
#endif

    return 1;
}


static void
ngx_ssl_info_callback(const ngx_ssl_conn_t *ssl_conn, int where, int ret)
{
    BIO               *rbio, *wbio;
    ngx_connection_t  *c;

#ifndef SSL_OP_NO_RENEGOTIATION

    if ((where & SSL_CB_HANDSHAKE_START)
        && SSL_is_server((ngx_ssl_conn_t *) ssl_conn))
    {
        c = ngx_ssl_get_connection((ngx_ssl_conn_t *) ssl_conn);

        if (c->ssl->handshaked) {
            c->ssl->renegotiation = 1;
            ngx_log_debug0(NGX_LOG_DEBUG_EVENT, c->log, 0, "SSL renegotiation");
        }
    }

#endif

    if ((where & SSL_CB_ACCEPT_LOOP) == SSL_CB_ACCEPT_LOOP) {
        c = ngx_ssl_get_connection((ngx_ssl_conn_t *) ssl_conn);

        if (!c->ssl->handshake_buffer_set) {
            /*
             * By default OpenSSL uses 4k buffer during a handshake,
             * which is too low for long certificate chains and might
             * result in extra round-trips.
             *
             * To adjust a buffer size we detect that buffering was added
             * to write side of the connection by comparing rbio and wbio.
             * If they are different, we assume that it's due to buffering
             * added to wbio, and set buffer size.
             */

            rbio = SSL_get_rbio(ssl_conn);
            wbio = SSL_get_wbio(ssl_conn);

            if (rbio != wbio) {
                (void) BIO_set_write_buffer_size(wbio, NGX_SSL_BUFSIZE);
                c->ssl->handshake_buffer_set = 1;
            }
        }
    }
}


RSA *
ngx_ssl_rsa512_key_callback(ngx_ssl_conn_t *ssl_conn, int is_export,
    int key_length)
{
    static RSA  *key;

    if (key_length != 512) {
        return NULL;
    }

#if (OPENSSL_VERSION_NUMBER < 0x10100003L && !defined OPENSSL_NO_DEPRECATED)

    if (key == NULL) {
        key = RSA_generate_key(512, RSA_F4, NULL, NULL);
    }

#endif

    return key;
}


ngx_array_t *
ngx_ssl_read_password_file(ngx_conf_t *cf, ngx_str_t *file)
{
    u_char              *p, *last, *end;
    size_t               len;
    ssize_t              n;
    ngx_fd_t             fd;
    ngx_str_t           *pwd;
    ngx_array_t         *passwords;
    ngx_pool_cleanup_t  *cln;
    u_char               buf[NGX_SSL_PASSWORD_BUFFER_SIZE];

    if (ngx_conf_full_name(cf->cycle, file, 1) != NGX_OK) {
        return NULL;
    }

    passwords = ngx_array_create(cf->temp_pool, 4, sizeof(ngx_str_t));
    if (passwords == NULL) {
        return NULL;
    }

    cln = ngx_pool_cleanup_add(cf->temp_pool, 0);
    if (cln == NULL) {
        return NULL;
    }

    cln->handler = ngx_ssl_passwords_cleanup;
    cln->data = passwords;

    fd = ngx_open_file(file->data, NGX_FILE_RDONLY, NGX_FILE_OPEN, 0);

    if (fd == NGX_INVALID_FILE) {
        ngx_conf_log_error(NGX_LOG_EMERG, cf, ngx_errno,
                           ngx_open_file_n " \"%s\" failed", file->data);
        return NULL;
    }

    len = 0;
    last = buf;

    do {
        n = ngx_read_fd(fd, last, NGX_SSL_PASSWORD_BUFFER_SIZE - len);

        if (n == -1) {
            ngx_conf_log_error(NGX_LOG_EMERG, cf, ngx_errno,
                               ngx_read_fd_n " \"%s\" failed", file->data);
            passwords = NULL;
            goto cleanup;
        }

        end = last + n;

        if (len && n == 0) {
            *end++ = LF;
        }

        p = buf;

        for ( ;; ) {
            last = ngx_strlchr(last, end, LF);

            if (last == NULL) {
                break;
            }

            len = last++ - p;

            if (len && p[len - 1] == CR) {
                len--;
            }

            if (len) {
                pwd = ngx_array_push(passwords);
                if (pwd == NULL) {
                    passwords = NULL;
                    goto cleanup;
                }

                pwd->len = len;
                pwd->data = ngx_pnalloc(cf->temp_pool, len);

                if (pwd->data == NULL) {
                    passwords->nelts--;
                    passwords = NULL;
                    goto cleanup;
                }

                ngx_memcpy(pwd->data, p, len);
            }

            p = last;
        }

        len = end - p;

        if (len == NGX_SSL_PASSWORD_BUFFER_SIZE) {
            ngx_conf_log_error(NGX_LOG_EMERG, cf, 0,
                               "too long line in \"%s\"", file->data);
            passwords = NULL;
            goto cleanup;
        }

        ngx_memmove(buf, p, len);
        last = buf + len;

    } while (n != 0);

    if (passwords->nelts == 0) {
        pwd = ngx_array_push(passwords);
        if (pwd == NULL) {
            passwords = NULL;
            goto cleanup;
        }

        ngx_memzero(pwd, sizeof(ngx_str_t));
    }

cleanup:

    if (ngx_close_file(fd) == NGX_FILE_ERROR) {
        ngx_conf_log_error(NGX_LOG_ALERT, cf, ngx_errno,
                           ngx_close_file_n " \"%s\" failed", file->data);
    }

    ngx_explicit_memzero(buf, NGX_SSL_PASSWORD_BUFFER_SIZE);

    return passwords;
}


ngx_array_t *
ngx_ssl_preserve_passwords(ngx_conf_t *cf, ngx_array_t *passwords)
{
    ngx_str_t           *opwd, *pwd;
    ngx_uint_t           i;
    ngx_array_t         *pwds;
    ngx_pool_cleanup_t  *cln;
    static ngx_array_t   empty_passwords;

    if (passwords == NULL) {

        /*
         * If there are no passwords, an empty array is used
         * to make sure OpenSSL's default password callback
         * won't block on reading from stdin.
         */

        return &empty_passwords;
    }

    /*
     * Passwords are normally allocated from the temporary pool
     * and cleared after parsing configuration.  To be used at
     * runtime they have to be copied to the configuration pool.
     */

    pwds = ngx_array_create(cf->pool, passwords->nelts, sizeof(ngx_str_t));
    if (pwds == NULL) {
        return NULL;
    }

    cln = ngx_pool_cleanup_add(cf->pool, 0);
    if (cln == NULL) {
        return NULL;
    }

    cln->handler = ngx_ssl_passwords_cleanup;
    cln->data = pwds;

    opwd = passwords->elts;

    for (i = 0; i < passwords->nelts; i++) {

        pwd = ngx_array_push(pwds);
        if (pwd == NULL) {
            return NULL;
        }

        pwd->len = opwd[i].len;
        pwd->data = ngx_pnalloc(cf->pool, pwd->len);

        if (pwd->data == NULL) {
            pwds->nelts--;
            return NULL;
        }

        ngx_memcpy(pwd->data, opwd[i].data, opwd[i].len);
    }

    return pwds;
}


static void
ngx_ssl_passwords_cleanup(void *data)
{
    ngx_array_t *passwords = data;

    ngx_str_t   *pwd;
    ngx_uint_t   i;

    pwd = passwords->elts;

    for (i = 0; i < passwords->nelts; i++) {
        ngx_explicit_memzero(pwd[i].data, pwd[i].len);
    }
}


ngx_int_t
ngx_ssl_dhparam(ngx_conf_t *cf, ngx_ssl_t *ssl, ngx_str_t *file)
{
    DH   *dh;
    BIO  *bio;

    if (file->len == 0) {
        return NGX_OK;
    }

    if (ngx_conf_full_name(cf->cycle, file, 1) != NGX_OK) {
        return NGX_ERROR;
    }

    bio = BIO_new_file((char *) file->data, "r");
    if (bio == NULL) {
        ngx_ssl_error(NGX_LOG_EMERG, ssl->log, 0,
                      "BIO_new_file(\"%s\") failed", file->data);
        return NGX_ERROR;
    }

    dh = PEM_read_bio_DHparams(bio, NULL, NULL, NULL);
    if (dh == NULL) {
        ngx_ssl_error(NGX_LOG_EMERG, ssl->log, 0,
                      "PEM_read_bio_DHparams(\"%s\") failed", file->data);
        BIO_free(bio);
        return NGX_ERROR;
    }

    SSL_CTX_set_tmp_dh(ssl->ctx, dh);

    DH_free(dh);
    BIO_free(bio);

    return NGX_OK;
}


ngx_int_t
ngx_ssl_ecdh_curve(ngx_conf_t *cf, ngx_ssl_t *ssl, ngx_str_t *name)
{
#ifndef OPENSSL_NO_ECDH

    /*
     * Elliptic-Curve Diffie-Hellman parameters are either "named curves"
     * from RFC 4492 section 5.1.1, or explicitly described curves over
     * binary fields.  OpenSSL only supports the "named curves", which provide
     * maximum interoperability.
     */

#if (defined SSL_CTX_set1_curves_list || defined SSL_CTRL_SET_CURVES_LIST)

    /*
     * OpenSSL 1.0.2+ allows configuring a curve list instead of a single
     * curve previously supported.  By default an internal list is used,
     * with prime256v1 being preferred by server in OpenSSL 1.0.2b+
     * and X25519 in OpenSSL 1.1.0+.
     *
     * By default a curve preferred by the client will be used for
     * key exchange.  The SSL_OP_CIPHER_SERVER_PREFERENCE option can
     * be used to prefer server curves instead, similar to what it
     * does for ciphers.
     */

    SSL_CTX_set_options(ssl->ctx, SSL_OP_SINGLE_ECDH_USE);

#if SSL_CTRL_SET_ECDH_AUTO
    /* not needed in OpenSSL 1.1.0+ */
    SSL_CTX_set_ecdh_auto(ssl->ctx, 1);
#endif

    if (ngx_strcmp(name->data, "auto") == 0) {
        return NGX_OK;
    }

    if (SSL_CTX_set1_curves_list(ssl->ctx, (char *) name->data) == 0) {
        ngx_ssl_error(NGX_LOG_EMERG, ssl->log, 0,
                      "SSL_CTX_set1_curves_list(\"%s\") failed", name->data);
        return NGX_ERROR;
    }

#else

    int      nid;
    char    *curve;
    EC_KEY  *ecdh;

    if (ngx_strcmp(name->data, "auto") == 0) {
        curve = "prime256v1";

    } else {
        curve = (char *) name->data;
    }

    nid = OBJ_sn2nid(curve);
    if (nid == 0) {
        ngx_ssl_error(NGX_LOG_EMERG, ssl->log, 0,
                      "OBJ_sn2nid(\"%s\") failed: unknown curve", curve);
        return NGX_ERROR;
    }

    ecdh = EC_KEY_new_by_curve_name(nid);
    if (ecdh == NULL) {
        ngx_ssl_error(NGX_LOG_EMERG, ssl->log, 0,
                      "EC_KEY_new_by_curve_name(\"%s\") failed", curve);
        return NGX_ERROR;
    }

    SSL_CTX_set_options(ssl->ctx, SSL_OP_SINGLE_ECDH_USE);

    SSL_CTX_set_tmp_ecdh(ssl->ctx, ecdh);

    EC_KEY_free(ecdh);
#endif
#endif

    return NGX_OK;
}


ngx_int_t
ngx_ssl_early_data(ngx_conf_t *cf, ngx_ssl_t *ssl, ngx_uint_t enable)
{
    if (!enable) {
        return NGX_OK;
    }

#ifdef SSL_ERROR_EARLY_DATA_REJECTED

    /* BoringSSL */

    SSL_CTX_set_early_data_enabled(ssl->ctx, 1);

#elif defined SSL_READ_EARLY_DATA_SUCCESS

    /* OpenSSL */

    SSL_CTX_set_max_early_data(ssl->ctx, NGX_SSL_BUFSIZE);

#else
    ngx_log_error(NGX_LOG_WARN, ssl->log, 0,
                  "\"ssl_early_data\" is not supported on this platform, "
                  "ignored");
#endif

    return NGX_OK;
}


ngx_int_t
ngx_ssl_client_session_cache(ngx_conf_t *cf, ngx_ssl_t *ssl, ngx_uint_t enable)
{
    if (!enable) {
        return NGX_OK;
    }

    SSL_CTX_set_session_cache_mode(ssl->ctx,
                                   SSL_SESS_CACHE_CLIENT
                                   |SSL_SESS_CACHE_NO_INTERNAL);

    SSL_CTX_sess_set_new_cb(ssl->ctx, ngx_ssl_new_client_session);

    return NGX_OK;
}


static int
ngx_ssl_new_client_session(ngx_ssl_conn_t *ssl_conn, ngx_ssl_session_t *sess)
{
    ngx_connection_t  *c;

    c = ngx_ssl_get_connection(ssl_conn);

    if (c->ssl->save_session) {
        c->ssl->session = sess;

        c->ssl->save_session(c);

        c->ssl->session = NULL;
    }

    return 0;
}


ngx_int_t
ngx_ssl_create_connection(ngx_ssl_t *ssl, ngx_connection_t *c, ngx_uint_t flags)
{
    ngx_ssl_connection_t  *sc;

    sc = ngx_pcalloc(c->pool, sizeof(ngx_ssl_connection_t));
    if (sc == NULL) {
        return NGX_ERROR;
    }

    sc->buffer = ((flags & NGX_SSL_BUFFER) != 0);
    sc->buffer_size = ssl->buffer_size;

    sc->session_ctx = ssl->ctx;

#ifdef SSL_READ_EARLY_DATA_SUCCESS
    if (SSL_CTX_get_max_early_data(ssl->ctx)) {
        sc->try_early_data = 1;
    }
#endif

    sc->connection = SSL_new(ssl->ctx);

    if (sc->connection == NULL) {
        ngx_ssl_error(NGX_LOG_ALERT, c->log, 0, "SSL_new() failed");
        return NGX_ERROR;
    }

    if (SSL_set_fd(sc->connection, c->fd) == 0) {
        ngx_ssl_error(NGX_LOG_ALERT, c->log, 0, "SSL_set_fd() failed");
        return NGX_ERROR;
    }

    if (flags & NGX_SSL_CLIENT) {
        SSL_set_connect_state(sc->connection);

    } else {
        SSL_set_accept_state(sc->connection);

#ifdef SSL_OP_NO_RENEGOTIATION
        SSL_set_options(sc->connection, SSL_OP_NO_RENEGOTIATION);
#endif
    }

    if (SSL_set_ex_data(sc->connection, ngx_ssl_connection_index, c) == 0) {
        ngx_ssl_error(NGX_LOG_ALERT, c->log, 0, "SSL_set_ex_data() failed");
        return NGX_ERROR;
    }

    c->ssl = sc;

    return NGX_OK;
}


ngx_ssl_session_t *
ngx_ssl_get_session(ngx_connection_t *c)
{
#ifdef TLS1_3_VERSION
    if (c->ssl->session) {
        SSL_SESSION_up_ref(c->ssl->session);
        return c->ssl->session;
    }
#endif

    return SSL_get1_session(c->ssl->connection);
}


ngx_ssl_session_t *
ngx_ssl_get0_session(ngx_connection_t *c)
{
    if (c->ssl->session) {
        return c->ssl->session;
    }

    return SSL_get0_session(c->ssl->connection);
}


ngx_int_t
ngx_ssl_set_session(ngx_connection_t *c, ngx_ssl_session_t *session)
{
    if (session) {
        if (SSL_set_session(c->ssl->connection, session) == 0) {
            ngx_ssl_error(NGX_LOG_ALERT, c->log, 0, "SSL_set_session() failed");
            return NGX_ERROR;
        }
    }

    return NGX_OK;
}


ngx_int_t
ngx_ssl_handshake(ngx_connection_t *c)
{
    int        n, sslerr;
    ngx_err_t  err;
    ngx_int_t  rc;

#ifdef SSL_READ_EARLY_DATA_SUCCESS
    if (c->ssl->try_early_data) {
        return ngx_ssl_try_early_data(c);
    }
#endif

    if (c->ssl->in_ocsp) {
        return ngx_ssl_ocsp_validate(c);
    }

    ngx_ssl_clear_error(c->log);

    n = SSL_do_handshake(c->ssl->connection);

    ngx_log_debug1(NGX_LOG_DEBUG_EVENT, c->log, 0, "SSL_do_handshake: %d", n);

    if (n == 1) {

        if (ngx_handle_read_event(c->read, 0) != NGX_OK) {
            return NGX_ERROR;
        }

        if (ngx_handle_write_event(c->write, 0) != NGX_OK) {
            return NGX_ERROR;
        }

#if (NGX_DEBUG)
        ngx_ssl_handshake_log(c);
#endif

        c->recv = ngx_ssl_recv;
        c->send = ngx_ssl_write;
        c->recv_chain = ngx_ssl_recv_chain;
        c->send_chain = ngx_ssl_send_chain;

#ifndef SSL_OP_NO_RENEGOTIATION
#if OPENSSL_VERSION_NUMBER < 0x10100000L
#ifdef SSL3_FLAGS_NO_RENEGOTIATE_CIPHERS

        /* initial handshake done, disable renegotiation (CVE-2009-3555) */
        if (c->ssl->connection->s3 && SSL_is_server(c->ssl->connection)) {
            c->ssl->connection->s3->flags |= SSL3_FLAGS_NO_RENEGOTIATE_CIPHERS;
        }

#endif
#endif
#endif

        rc = ngx_ssl_ocsp_validate(c);

        if (rc == NGX_ERROR) {
            return NGX_ERROR;
        }

        if (rc == NGX_AGAIN) {
            c->read->handler = ngx_ssl_handshake_handler;
            c->write->handler = ngx_ssl_handshake_handler;
            return NGX_AGAIN;
        }

        c->ssl->handshaked = 1;

        return NGX_OK;
    }

    sslerr = SSL_get_error(c->ssl->connection, n);

    ngx_log_debug1(NGX_LOG_DEBUG_EVENT, c->log, 0, "SSL_get_error: %d", sslerr);

    if (sslerr == SSL_ERROR_WANT_READ) {
        c->read->ready = 0;
        c->read->handler = ngx_ssl_handshake_handler;
        c->write->handler = ngx_ssl_handshake_handler;

        if (ngx_handle_read_event(c->read, 0) != NGX_OK) {
            return NGX_ERROR;
        }

        if (ngx_handle_write_event(c->write, 0) != NGX_OK) {
            return NGX_ERROR;
        }

        return NGX_AGAIN;
    }

    if (sslerr == SSL_ERROR_WANT_WRITE) {
        c->write->ready = 0;
        c->read->handler = ngx_ssl_handshake_handler;
        c->write->handler = ngx_ssl_handshake_handler;

        if (ngx_handle_read_event(c->read, 0) != NGX_OK) {
            return NGX_ERROR;
        }

        if (ngx_handle_write_event(c->write, 0) != NGX_OK) {
            return NGX_ERROR;
        }

        return NGX_AGAIN;
    }

    err = (sslerr == SSL_ERROR_SYSCALL) ? ngx_errno : 0;

    c->ssl->no_wait_shutdown = 1;
    c->ssl->no_send_shutdown = 1;
    c->read->eof = 1;

    if (sslerr == SSL_ERROR_ZERO_RETURN || ERR_peek_error() == 0) {
        ngx_connection_error(c, err,
                             "peer closed connection in SSL handshake");

        return NGX_ERROR;
    }

    c->read->error = 1;

    ngx_ssl_connection_error(c, sslerr, err, "SSL_do_handshake() failed");

    return NGX_ERROR;
}


#ifdef SSL_READ_EARLY_DATA_SUCCESS

static ngx_int_t
ngx_ssl_try_early_data(ngx_connection_t *c)
{
    int        n, sslerr;
    u_char     buf;
    size_t     readbytes;
    ngx_err_t  err;
    ngx_int_t  rc;

    ngx_ssl_clear_error(c->log);

    readbytes = 0;

    n = SSL_read_early_data(c->ssl->connection, &buf, 1, &readbytes);

    ngx_log_debug2(NGX_LOG_DEBUG_EVENT, c->log, 0,
                   "SSL_read_early_data: %d, %uz", n, readbytes);

    if (n == SSL_READ_EARLY_DATA_FINISH) {
        c->ssl->try_early_data = 0;
        return ngx_ssl_handshake(c);
    }

    if (n == SSL_READ_EARLY_DATA_SUCCESS) {

        if (ngx_handle_read_event(c->read, 0) != NGX_OK) {
            return NGX_ERROR;
        }

        if (ngx_handle_write_event(c->write, 0) != NGX_OK) {
            return NGX_ERROR;
        }

#if (NGX_DEBUG)
        ngx_ssl_handshake_log(c);
#endif

        c->ssl->try_early_data = 0;

        c->ssl->early_buf = buf;
        c->ssl->early_preread = 1;

        c->ssl->in_early = 1;

        c->recv = ngx_ssl_recv;
        c->send = ngx_ssl_write;
        c->recv_chain = ngx_ssl_recv_chain;
        c->send_chain = ngx_ssl_send_chain;

        rc = ngx_ssl_ocsp_validate(c);

        if (rc == NGX_ERROR) {
            return NGX_ERROR;
        }

        if (rc == NGX_AGAIN) {
            c->read->handler = ngx_ssl_handshake_handler;
            c->write->handler = ngx_ssl_handshake_handler;
            return NGX_AGAIN;
        }

        c->ssl->handshaked = 1;

        return NGX_OK;
    }

    /* SSL_READ_EARLY_DATA_ERROR */

    sslerr = SSL_get_error(c->ssl->connection, n);

    ngx_log_debug1(NGX_LOG_DEBUG_EVENT, c->log, 0, "SSL_get_error: %d", sslerr);

    if (sslerr == SSL_ERROR_WANT_READ) {
        c->read->ready = 0;
        c->read->handler = ngx_ssl_handshake_handler;
        c->write->handler = ngx_ssl_handshake_handler;

        if (ngx_handle_read_event(c->read, 0) != NGX_OK) {
            return NGX_ERROR;
        }

        if (ngx_handle_write_event(c->write, 0) != NGX_OK) {
            return NGX_ERROR;
        }

        return NGX_AGAIN;
    }

    if (sslerr == SSL_ERROR_WANT_WRITE) {
        c->write->ready = 0;
        c->read->handler = ngx_ssl_handshake_handler;
        c->write->handler = ngx_ssl_handshake_handler;

        if (ngx_handle_read_event(c->read, 0) != NGX_OK) {
            return NGX_ERROR;
        }

        if (ngx_handle_write_event(c->write, 0) != NGX_OK) {
            return NGX_ERROR;
        }

        return NGX_AGAIN;
    }

    err = (sslerr == SSL_ERROR_SYSCALL) ? ngx_errno : 0;

    c->ssl->no_wait_shutdown = 1;
    c->ssl->no_send_shutdown = 1;
    c->read->eof = 1;

    if (sslerr == SSL_ERROR_ZERO_RETURN || ERR_peek_error() == 0) {
        ngx_connection_error(c, err,
                             "peer closed connection in SSL handshake");

        return NGX_ERROR;
    }

    c->read->error = 1;

    ngx_ssl_connection_error(c, sslerr, err, "SSL_read_early_data() failed");

    return NGX_ERROR;
}

#endif


#if (NGX_DEBUG)

static void
ngx_ssl_handshake_log(ngx_connection_t *c)
{
    char         buf[129], *s, *d;
#if OPENSSL_VERSION_NUMBER >= 0x10000000L
    const
#endif
    SSL_CIPHER  *cipher;

    cipher = SSL_get_current_cipher(c->ssl->connection);

    if (cipher) {
        SSL_CIPHER_description(cipher, &buf[1], 128);

        for (s = &buf[1], d = buf; *s; s++) {
            if (*s == ' ' && *d == ' ') {
                continue;
            }

            if (*s == LF || *s == CR) {
                continue;
            }

            *++d = *s;
        }

        if (*d != ' ') {
            d++;
        }

        *d = '\0';

        ngx_log_debug2(NGX_LOG_DEBUG_EVENT, c->log, 0,
                       "SSL: %s, cipher: \"%s\"",
                       SSL_get_version(c->ssl->connection), &buf[1]);

        if (SSL_session_reused(c->ssl->connection)) {
            ngx_log_debug0(NGX_LOG_DEBUG_EVENT, c->log, 0,
                           "SSL reused session");
        }

    } else {
        ngx_log_debug0(NGX_LOG_DEBUG_EVENT, c->log, 0,
                       "SSL no shared ciphers");
    }
}

#endif


static void
ngx_ssl_handshake_handler(ngx_event_t *ev)
{
    ngx_connection_t  *c;

    c = ev->data;

    ngx_log_debug1(NGX_LOG_DEBUG_EVENT, c->log, 0,
                   "SSL handshake handler: %d", ev->write);

    if (ev->timedout) {
        c->ssl->handler(c);
        return;
    }

    if (ngx_ssl_handshake(c) == NGX_AGAIN) {
        return;
    }

    c->ssl->handler(c);
}


ssize_t
ngx_ssl_recv_chain(ngx_connection_t *c, ngx_chain_t *cl, off_t limit)
{
    u_char     *last;
    ssize_t     n, bytes, size;
    ngx_buf_t  *b;

    bytes = 0;

    b = cl->buf;
    last = b->last;

    for ( ;; ) {
        size = b->end - last;

        if (limit) {
            if (bytes >= limit) {
                return bytes;
            }

            if (bytes + size > limit) {
                size = (ssize_t) (limit - bytes);
            }
        }

        n = ngx_ssl_recv(c, last, size);

        if (n > 0) {
            last += n;
            bytes += n;

            if (!c->read->ready) {
                return bytes;
            }

            if (last == b->end) {
                cl = cl->next;

                if (cl == NULL) {
                    return bytes;
                }

                b = cl->buf;
                last = b->last;
            }

            continue;
        }

        if (bytes) {

            if (n == 0 || n == NGX_ERROR) {
                c->read->ready = 1;
            }

            return bytes;
        }

        return n;
    }
}


ssize_t
ngx_ssl_recv(ngx_connection_t *c, u_char *buf, size_t size)
{
    int  n, bytes;

#ifdef SSL_READ_EARLY_DATA_SUCCESS
    if (c->ssl->in_early) {
        return ngx_ssl_recv_early(c, buf, size);
    }
#endif

    if (c->ssl->last == NGX_ERROR) {
        c->read->error = 1;
        return NGX_ERROR;
    }

    if (c->ssl->last == NGX_DONE) {
        c->read->ready = 0;
        c->read->eof = 1;
        return 0;
    }

    bytes = 0;

    ngx_ssl_clear_error(c->log);

    /*
     * SSL_read() may return data in parts, so try to read
     * until SSL_read() would return no data
     */

    for ( ;; ) {

        n = SSL_read(c->ssl->connection, buf, size);

        ngx_log_debug1(NGX_LOG_DEBUG_EVENT, c->log, 0, "SSL_read: %d", n);

        if (n > 0) {
            bytes += n;
        }

        c->ssl->last = ngx_ssl_handle_recv(c, n);

        if (c->ssl->last == NGX_OK) {

            size -= n;

            if (size == 0) {
                c->read->ready = 1;

                if (c->read->available >= 0) {
                    c->read->available -= bytes;

                    /*
                     * there can be data buffered at SSL layer,
                     * so we post an event to continue reading on the next
                     * iteration of the event loop
                     */

                    if (c->read->available < 0) {
                        c->read->available = 0;
                        c->read->ready = 0;

                        if (c->read->posted) {
                            ngx_delete_posted_event(c->read);
                        }

                        ngx_post_event(c->read, &ngx_posted_next_events);
                    }

                    ngx_log_debug1(NGX_LOG_DEBUG_EVENT, c->log, 0,
                                   "SSL_read: avail:%d", c->read->available);

                } else {

#if (NGX_HAVE_FIONREAD)

                    if (ngx_socket_nread(c->fd, &c->read->available) == -1) {
                        c->read->error = 1;
                        ngx_connection_error(c, ngx_socket_errno,
                                             ngx_socket_nread_n " failed");
                        return NGX_ERROR;
                    }

                    ngx_log_debug1(NGX_LOG_DEBUG_EVENT, c->log, 0,
                                   "SSL_read: avail:%d", c->read->available);

#endif
                }

                return bytes;
            }

            buf += n;

            continue;
        }

        if (bytes) {
            if (c->ssl->last != NGX_AGAIN) {
                c->read->ready = 1;
            }

            return bytes;
        }

        switch (c->ssl->last) {

        case NGX_DONE:
            c->read->ready = 0;
            c->read->eof = 1;
            return 0;

        case NGX_ERROR:
            c->read->error = 1;

            /* fall through */

        case NGX_AGAIN:
            return c->ssl->last;
        }
    }
}


#ifdef SSL_READ_EARLY_DATA_SUCCESS

static ssize_t
ngx_ssl_recv_early(ngx_connection_t *c, u_char *buf, size_t size)
{
    int        n, bytes;
    size_t     readbytes;

    if (c->ssl->last == NGX_ERROR) {
        c->read->error = 1;
        return NGX_ERROR;
    }

    if (c->ssl->last == NGX_DONE) {
        c->read->ready = 0;
        c->read->eof = 1;
        return 0;
    }

    bytes = 0;

    ngx_ssl_clear_error(c->log);

    if (c->ssl->early_preread) {

        if (size == 0) {
            c->read->ready = 0;
            c->read->eof = 1;
            return 0;
        }

        *buf = c->ssl->early_buf;

        c->ssl->early_preread = 0;

        bytes = 1;
        size -= 1;
        buf += 1;
    }

    if (c->ssl->write_blocked) {
        return NGX_AGAIN;
    }

    /*
     * SSL_read_early_data() may return data in parts, so try to read
     * until SSL_read_early_data() would return no data
     */

    for ( ;; ) {

        readbytes = 0;

        n = SSL_read_early_data(c->ssl->connection, buf, size, &readbytes);

        ngx_log_debug2(NGX_LOG_DEBUG_EVENT, c->log, 0,
                       "SSL_read_early_data: %d, %uz", n, readbytes);

        if (n == SSL_READ_EARLY_DATA_SUCCESS) {

            c->ssl->last = ngx_ssl_handle_recv(c, 1);

            bytes += readbytes;
            size -= readbytes;

            if (size == 0) {
                c->read->ready = 1;
                return bytes;
            }

            buf += readbytes;

            continue;
        }

        if (n == SSL_READ_EARLY_DATA_FINISH) {

            c->ssl->last = ngx_ssl_handle_recv(c, 1);
            c->ssl->in_early = 0;

            if (bytes) {
                c->read->ready = 1;
                return bytes;
            }

            return ngx_ssl_recv(c, buf, size);
        }

        /* SSL_READ_EARLY_DATA_ERROR */

        c->ssl->last = ngx_ssl_handle_recv(c, 0);

        if (bytes) {
            if (c->ssl->last != NGX_AGAIN) {
                c->read->ready = 1;
            }

            return bytes;
        }

        switch (c->ssl->last) {

        case NGX_DONE:
            c->read->ready = 0;
            c->read->eof = 1;
            return 0;

        case NGX_ERROR:
            c->read->error = 1;

            /* fall through */

        case NGX_AGAIN:
            return c->ssl->last;
        }
    }
}

#endif


static ngx_int_t
ngx_ssl_handle_recv(ngx_connection_t *c, int n)
{
    int        sslerr;
    ngx_err_t  err;

#ifndef SSL_OP_NO_RENEGOTIATION

    if (c->ssl->renegotiation) {
        /*
         * disable renegotiation (CVE-2009-3555):
         * OpenSSL (at least up to 0.9.8l) does not handle disabled
         * renegotiation gracefully, so drop connection here
         */

        ngx_log_error(NGX_LOG_NOTICE, c->log, 0, "SSL renegotiation disabled");

        while (ERR_peek_error()) {
            ngx_ssl_error(NGX_LOG_DEBUG, c->log, 0,
                          "ignoring stale global SSL error");
        }

        ERR_clear_error();

        c->ssl->no_wait_shutdown = 1;
        c->ssl->no_send_shutdown = 1;

        return NGX_ERROR;
    }

#endif

    if (n > 0) {

        if (c->ssl->saved_write_handler) {

            c->write->handler = c->ssl->saved_write_handler;
            c->ssl->saved_write_handler = NULL;
            c->write->ready = 1;

            if (ngx_handle_write_event(c->write, 0) != NGX_OK) {
                return NGX_ERROR;
            }

            ngx_post_event(c->write, &ngx_posted_events);
        }

        return NGX_OK;
    }

    sslerr = SSL_get_error(c->ssl->connection, n);

    err = (sslerr == SSL_ERROR_SYSCALL) ? ngx_errno : 0;

    ngx_log_debug1(NGX_LOG_DEBUG_EVENT, c->log, 0, "SSL_get_error: %d", sslerr);

    if (sslerr == SSL_ERROR_WANT_READ) {

        if (c->ssl->saved_write_handler) {

            c->write->handler = c->ssl->saved_write_handler;
            c->ssl->saved_write_handler = NULL;
            c->write->ready = 1;

            if (ngx_handle_write_event(c->write, 0) != NGX_OK) {
                return NGX_ERROR;
            }

            ngx_post_event(c->write, &ngx_posted_events);
        }

        c->read->ready = 0;
        return NGX_AGAIN;
    }

    if (sslerr == SSL_ERROR_WANT_WRITE) {

        ngx_log_debug0(NGX_LOG_DEBUG_EVENT, c->log, 0,
                       "SSL_read: want write");

        c->write->ready = 0;

        if (ngx_handle_write_event(c->write, 0) != NGX_OK) {
            return NGX_ERROR;
        }

        /*
         * we do not set the timer because there is already the read event timer
         */

        if (c->ssl->saved_write_handler == NULL) {
            c->ssl->saved_write_handler = c->write->handler;
            c->write->handler = ngx_ssl_write_handler;
        }

        return NGX_AGAIN;
    }

    c->ssl->no_wait_shutdown = 1;
    c->ssl->no_send_shutdown = 1;

    if (sslerr == SSL_ERROR_ZERO_RETURN || ERR_peek_error() == 0) {
        ngx_log_debug0(NGX_LOG_DEBUG_EVENT, c->log, 0,
                       "peer shutdown SSL cleanly");
        return NGX_DONE;
    }

    ngx_ssl_connection_error(c, sslerr, err, "SSL_read() failed");

    return NGX_ERROR;
}


static void
ngx_ssl_write_handler(ngx_event_t *wev)
{
    ngx_connection_t  *c;

    c = wev->data;

    ngx_log_debug0(NGX_LOG_DEBUG_EVENT, c->log, 0, "SSL write handler");

    c->read->handler(c->read);
}


/*
 * OpenSSL has no SSL_writev() so we copy several bufs into our 16K buffer
 * before the SSL_write() call to decrease a SSL overhead.
 *
 * Besides for protocols such as HTTP it is possible to always buffer
 * the output to decrease a SSL overhead some more.
 */

ngx_chain_t *
ngx_ssl_send_chain(ngx_connection_t *c, ngx_chain_t *in, off_t limit)
{
    int          n;
    ngx_uint_t   flush;
    ssize_t      send, size;
    ngx_buf_t   *buf;

    if (!c->ssl->buffer) {

        while (in) {
            if (ngx_buf_special(in->buf)) {
                in = in->next;
                continue;
            }

            n = ngx_ssl_write(c, in->buf->pos, in->buf->last - in->buf->pos);

            if (n == NGX_ERROR) {
                return NGX_CHAIN_ERROR;
            }

            if (n == NGX_AGAIN) {
                return in;
            }

            in->buf->pos += n;

            if (in->buf->pos == in->buf->last) {
                in = in->next;
            }
        }

        return in;
    }


    /* the maximum limit size is the maximum int32_t value - the page size */

    if (limit == 0 || limit > (off_t) (NGX_MAX_INT32_VALUE - ngx_pagesize)) {
        limit = NGX_MAX_INT32_VALUE - ngx_pagesize;
    }

    buf = c->ssl->buf;

    if (buf == NULL) {
        buf = ngx_create_temp_buf(c->pool, c->ssl->buffer_size);
        if (buf == NULL) {
            return NGX_CHAIN_ERROR;
        }

        c->ssl->buf = buf;
    }

    if (buf->start == NULL) {
        buf->start = ngx_palloc(c->pool, c->ssl->buffer_size);
        if (buf->start == NULL) {
            return NGX_CHAIN_ERROR;
        }

        buf->pos = buf->start;
        buf->last = buf->start;
        buf->end = buf->start + c->ssl->buffer_size;
    }

    send = buf->last - buf->pos;
    flush = (in == NULL) ? 1 : buf->flush;

    for ( ;; ) {

        while (in && buf->last < buf->end && send < limit) {
            if (in->buf->last_buf || in->buf->flush) {
                flush = 1;
            }

            if (ngx_buf_special(in->buf)) {
                in = in->next;
                continue;
            }

            size = in->buf->last - in->buf->pos;

            if (size > buf->end - buf->last) {
                size = buf->end - buf->last;
            }

            if (send + size > limit) {
                size = (ssize_t) (limit - send);
            }

            ngx_log_debug1(NGX_LOG_DEBUG_EVENT, c->log, 0,
                           "SSL buf copy: %z", size);

            ngx_memcpy(buf->last, in->buf->pos, size);

            buf->last += size;
            in->buf->pos += size;
            send += size;

            if (in->buf->pos == in->buf->last) {
                in = in->next;
            }
        }

        if (!flush && send < limit && buf->last < buf->end) {
            break;
        }

        size = buf->last - buf->pos;

        if (size == 0) {
            buf->flush = 0;
            c->buffered &= ~NGX_SSL_BUFFERED;
            return in;
        }

        n = ngx_ssl_write(c, buf->pos, size);

        if (n == NGX_ERROR) {
            return NGX_CHAIN_ERROR;
        }

        if (n == NGX_AGAIN) {
            break;
        }

        buf->pos += n;

        if (n < size) {
            break;
        }

        flush = 0;

        buf->pos = buf->start;
        buf->last = buf->start;

        if (in == NULL || send == limit) {
            break;
        }
    }

    buf->flush = flush;

    if (buf->pos < buf->last) {
        c->buffered |= NGX_SSL_BUFFERED;

    } else {
        c->buffered &= ~NGX_SSL_BUFFERED;
    }

    return in;
}


ssize_t
ngx_ssl_write(ngx_connection_t *c, u_char *data, size_t size)
{
    int        n, sslerr;
    ngx_err_t  err;

#ifdef SSL_READ_EARLY_DATA_SUCCESS
    if (c->ssl->in_early) {
        return ngx_ssl_write_early(c, data, size);
    }
#endif

    ngx_ssl_clear_error(c->log);

    ngx_log_debug1(NGX_LOG_DEBUG_EVENT, c->log, 0, "SSL to write: %uz", size);

    n = SSL_write(c->ssl->connection, data, size);

    ngx_log_debug1(NGX_LOG_DEBUG_EVENT, c->log, 0, "SSL_write: %d", n);

    if (n > 0) {

        if (c->ssl->saved_read_handler) {

            c->read->handler = c->ssl->saved_read_handler;
            c->ssl->saved_read_handler = NULL;
            c->read->ready = 1;

            if (ngx_handle_read_event(c->read, 0) != NGX_OK) {
                return NGX_ERROR;
            }

            ngx_post_event(c->read, &ngx_posted_events);
        }

        c->sent += n;

        return n;
    }

    sslerr = SSL_get_error(c->ssl->connection, n);

    err = (sslerr == SSL_ERROR_SYSCALL) ? ngx_errno : 0;

    ngx_log_debug1(NGX_LOG_DEBUG_EVENT, c->log, 0, "SSL_get_error: %d", sslerr);

    if (sslerr == SSL_ERROR_WANT_WRITE) {

        if (c->ssl->saved_read_handler) {

            c->read->handler = c->ssl->saved_read_handler;
            c->ssl->saved_read_handler = NULL;
            c->read->ready = 1;

            if (ngx_handle_read_event(c->read, 0) != NGX_OK) {
                return NGX_ERROR;
            }

            ngx_post_event(c->read, &ngx_posted_events);
        }

        c->write->ready = 0;
        return NGX_AGAIN;
    }

    if (sslerr == SSL_ERROR_WANT_READ) {

        ngx_log_debug0(NGX_LOG_DEBUG_EVENT, c->log, 0,
                       "SSL_write: want read");

        c->read->ready = 0;

        if (ngx_handle_read_event(c->read, 0) != NGX_OK) {
            return NGX_ERROR;
        }

        /*
         * we do not set the timer because there is already
         * the write event timer
         */

        if (c->ssl->saved_read_handler == NULL) {
            c->ssl->saved_read_handler = c->read->handler;
            c->read->handler = ngx_ssl_read_handler;
        }

        return NGX_AGAIN;
    }

    c->ssl->no_wait_shutdown = 1;
    c->ssl->no_send_shutdown = 1;
    c->write->error = 1;

    ngx_ssl_connection_error(c, sslerr, err, "SSL_write() failed");

    return NGX_ERROR;
}


#ifdef SSL_READ_EARLY_DATA_SUCCESS

ssize_t
ngx_ssl_write_early(ngx_connection_t *c, u_char *data, size_t size)
{
    int        n, sslerr;
    size_t     written;
    ngx_err_t  err;

    ngx_ssl_clear_error(c->log);

    ngx_log_debug1(NGX_LOG_DEBUG_EVENT, c->log, 0, "SSL to write: %uz", size);

    written = 0;

    n = SSL_write_early_data(c->ssl->connection, data, size, &written);

    ngx_log_debug2(NGX_LOG_DEBUG_EVENT, c->log, 0,
                   "SSL_write_early_data: %d, %uz", n, written);

    if (n > 0) {

        if (c->ssl->saved_read_handler) {

            c->read->handler = c->ssl->saved_read_handler;
            c->ssl->saved_read_handler = NULL;
            c->read->ready = 1;

            if (ngx_handle_read_event(c->read, 0) != NGX_OK) {
                return NGX_ERROR;
            }

            ngx_post_event(c->read, &ngx_posted_events);
        }

        if (c->ssl->write_blocked) {
            c->ssl->write_blocked = 0;
            ngx_post_event(c->read, &ngx_posted_events);
        }

        c->sent += written;

        return written;
    }

    sslerr = SSL_get_error(c->ssl->connection, n);

    err = (sslerr == SSL_ERROR_SYSCALL) ? ngx_errno : 0;

    ngx_log_debug1(NGX_LOG_DEBUG_EVENT, c->log, 0, "SSL_get_error: %d", sslerr);

    if (sslerr == SSL_ERROR_WANT_WRITE) {

        ngx_log_debug0(NGX_LOG_DEBUG_EVENT, c->log, 0,
                       "SSL_write_early_data: want write");

        if (c->ssl->saved_read_handler) {

            c->read->handler = c->ssl->saved_read_handler;
            c->ssl->saved_read_handler = NULL;
            c->read->ready = 1;

            if (ngx_handle_read_event(c->read, 0) != NGX_OK) {
                return NGX_ERROR;
            }

            ngx_post_event(c->read, &ngx_posted_events);
        }

        /*
         * OpenSSL 1.1.1a fails to handle SSL_read_early_data()
         * if an SSL_write_early_data() call blocked on writing,
         * see https://github.com/openssl/openssl/issues/7757
         */

        c->ssl->write_blocked = 1;

        c->write->ready = 0;
        return NGX_AGAIN;
    }

    if (sslerr == SSL_ERROR_WANT_READ) {

        ngx_log_debug0(NGX_LOG_DEBUG_EVENT, c->log, 0,
                       "SSL_write_early_data: want read");

        c->read->ready = 0;

        if (ngx_handle_read_event(c->read, 0) != NGX_OK) {
            return NGX_ERROR;
        }

        /*
         * we do not set the timer because there is already
         * the write event timer
         */

        if (c->ssl->saved_read_handler == NULL) {
            c->ssl->saved_read_handler = c->read->handler;
            c->read->handler = ngx_ssl_read_handler;
        }

        return NGX_AGAIN;
    }

    c->ssl->no_wait_shutdown = 1;
    c->ssl->no_send_shutdown = 1;
    c->write->error = 1;

    ngx_ssl_connection_error(c, sslerr, err, "SSL_write_early_data() failed");

    return NGX_ERROR;
}

#endif


static void
ngx_ssl_read_handler(ngx_event_t *rev)
{
    ngx_connection_t  *c;

    c = rev->data;

    ngx_log_debug0(NGX_LOG_DEBUG_EVENT, c->log, 0, "SSL read handler");

    c->write->handler(c->write);
}


void
ngx_ssl_free_buffer(ngx_connection_t *c)
{
    if (c->ssl->buf && c->ssl->buf->start) {
        if (ngx_pfree(c->pool, c->ssl->buf->start) == NGX_OK) {
            c->ssl->buf->start = NULL;
        }
    }
}


ngx_int_t
ngx_ssl_shutdown(ngx_connection_t *c)
{
    int        n, sslerr, mode;
    ngx_err_t  err;

<<<<<<< HEAD
    if (c->qs) {
        /* QUIC streams inherit SSL object */
        return NGX_OK;
    }
=======
    ngx_ssl_ocsp_cleanup(c);
>>>>>>> bab7ab04

    if (SSL_in_init(c->ssl->connection)) {
        /*
         * OpenSSL 1.0.2f complains if SSL_shutdown() is called during
         * an SSL handshake, while previous versions always return 0.
         * Avoid calling SSL_shutdown() if handshake wasn't completed.
         */

        SSL_free(c->ssl->connection);
        c->ssl = NULL;

        return NGX_OK;
    }

    if (c->timedout) {
        mode = SSL_RECEIVED_SHUTDOWN|SSL_SENT_SHUTDOWN;
        SSL_set_quiet_shutdown(c->ssl->connection, 1);

    } else {
        mode = SSL_get_shutdown(c->ssl->connection);

        if (c->ssl->no_wait_shutdown) {
            mode |= SSL_RECEIVED_SHUTDOWN;
        }

        if (c->ssl->no_send_shutdown) {
            mode |= SSL_SENT_SHUTDOWN;
        }

        if (c->ssl->no_wait_shutdown && c->ssl->no_send_shutdown) {
            SSL_set_quiet_shutdown(c->ssl->connection, 1);
        }
    }

    SSL_set_shutdown(c->ssl->connection, mode);

    ngx_ssl_clear_error(c->log);

    n = SSL_shutdown(c->ssl->connection);

    ngx_log_debug1(NGX_LOG_DEBUG_EVENT, c->log, 0, "SSL_shutdown: %d", n);

    sslerr = 0;

    /* before 0.9.8m SSL_shutdown() returned 0 instead of -1 on errors */

    if (n != 1 && ERR_peek_error()) {
        sslerr = SSL_get_error(c->ssl->connection, n);

        ngx_log_debug1(NGX_LOG_DEBUG_EVENT, c->log, 0,
                       "SSL_get_error: %d", sslerr);
    }

    if (n == 1 || sslerr == 0 || sslerr == SSL_ERROR_ZERO_RETURN) {
        SSL_free(c->ssl->connection);
        c->ssl = NULL;

        return NGX_OK;
    }

    if (sslerr == SSL_ERROR_WANT_READ || sslerr == SSL_ERROR_WANT_WRITE) {
        c->read->handler = ngx_ssl_shutdown_handler;
        c->write->handler = ngx_ssl_shutdown_handler;

        if (ngx_handle_read_event(c->read, 0) != NGX_OK) {
            return NGX_ERROR;
        }

        if (ngx_handle_write_event(c->write, 0) != NGX_OK) {
            return NGX_ERROR;
        }

        if (sslerr == SSL_ERROR_WANT_READ) {
            ngx_add_timer(c->read, 30000);
        }

        return NGX_AGAIN;
    }

    err = (sslerr == SSL_ERROR_SYSCALL) ? ngx_errno : 0;

    ngx_ssl_connection_error(c, sslerr, err, "SSL_shutdown() failed");

    SSL_free(c->ssl->connection);
    c->ssl = NULL;

    return NGX_ERROR;
}


static void
ngx_ssl_shutdown_handler(ngx_event_t *ev)
{
    ngx_connection_t           *c;
    ngx_connection_handler_pt   handler;

    c = ev->data;
    handler = c->ssl->handler;

    if (ev->timedout) {
        c->timedout = 1;
    }

    ngx_log_debug0(NGX_LOG_DEBUG_EVENT, ev->log, 0, "SSL shutdown handler");

    if (ngx_ssl_shutdown(c) == NGX_AGAIN) {
        return;
    }

    handler(c);
}


static void
ngx_ssl_connection_error(ngx_connection_t *c, int sslerr, ngx_err_t err,
    char *text)
{
    int         n;
    ngx_uint_t  level;

    level = NGX_LOG_CRIT;

    if (sslerr == SSL_ERROR_SYSCALL) {

        if (err == NGX_ECONNRESET
#if (NGX_WIN32)
            || err == NGX_ECONNABORTED
#endif
            || err == NGX_EPIPE
            || err == NGX_ENOTCONN
            || err == NGX_ETIMEDOUT
            || err == NGX_ECONNREFUSED
            || err == NGX_ENETDOWN
            || err == NGX_ENETUNREACH
            || err == NGX_EHOSTDOWN
            || err == NGX_EHOSTUNREACH)
        {
            switch (c->log_error) {

            case NGX_ERROR_IGNORE_ECONNRESET:
            case NGX_ERROR_INFO:
                level = NGX_LOG_INFO;
                break;

            case NGX_ERROR_ERR:
                level = NGX_LOG_ERR;
                break;

            default:
                break;
            }
        }

    } else if (sslerr == SSL_ERROR_SSL) {

        n = ERR_GET_REASON(ERR_peek_error());

            /* handshake failures */
        if (n == SSL_R_BAD_CHANGE_CIPHER_SPEC                        /*  103 */
#ifdef SSL_R_NO_SUITABLE_KEY_SHARE
            || n == SSL_R_NO_SUITABLE_KEY_SHARE                      /*  101 */
#endif
#ifdef SSL_R_NO_SUITABLE_SIGNATURE_ALGORITHM
            || n == SSL_R_NO_SUITABLE_SIGNATURE_ALGORITHM            /*  118 */
#endif
            || n == SSL_R_BLOCK_CIPHER_PAD_IS_WRONG                  /*  129 */
            || n == SSL_R_DIGEST_CHECK_FAILED                        /*  149 */
            || n == SSL_R_ERROR_IN_RECEIVED_CIPHER_LIST              /*  151 */
            || n == SSL_R_EXCESSIVE_MESSAGE_SIZE                     /*  152 */
            || n == SSL_R_HTTPS_PROXY_REQUEST                        /*  155 */
            || n == SSL_R_HTTP_REQUEST                               /*  156 */
            || n == SSL_R_LENGTH_MISMATCH                            /*  159 */
#ifdef SSL_R_NO_CIPHERS_PASSED
            || n == SSL_R_NO_CIPHERS_PASSED                          /*  182 */
#endif
            || n == SSL_R_NO_CIPHERS_SPECIFIED                       /*  183 */
            || n == SSL_R_NO_COMPRESSION_SPECIFIED                   /*  187 */
            || n == SSL_R_NO_SHARED_CIPHER                           /*  193 */
            || n == SSL_R_RECORD_LENGTH_MISMATCH                     /*  213 */
#ifdef SSL_R_CLIENTHELLO_TLSEXT
            || n == SSL_R_CLIENTHELLO_TLSEXT                         /*  226 */
#endif
#ifdef SSL_R_PARSE_TLSEXT
            || n == SSL_R_PARSE_TLSEXT                               /*  227 */
#endif
#ifdef SSL_R_CALLBACK_FAILED
            || n == SSL_R_CALLBACK_FAILED                            /*  234 */
#endif
            || n == SSL_R_UNEXPECTED_MESSAGE                         /*  244 */
            || n == SSL_R_UNEXPECTED_RECORD                          /*  245 */
            || n == SSL_R_UNKNOWN_ALERT_TYPE                         /*  246 */
            || n == SSL_R_UNKNOWN_PROTOCOL                           /*  252 */
#ifdef SSL_R_NO_COMMON_SIGNATURE_ALGORITHMS
            || n == SSL_R_NO_COMMON_SIGNATURE_ALGORITHMS             /*  253 */
#endif
            || n == SSL_R_UNSUPPORTED_PROTOCOL                       /*  258 */
#ifdef SSL_R_NO_SHARED_GROUP
            || n == SSL_R_NO_SHARED_GROUP                            /*  266 */
#endif
            || n == SSL_R_WRONG_VERSION_NUMBER                       /*  267 */
            || n == SSL_R_DECRYPTION_FAILED_OR_BAD_RECORD_MAC        /*  281 */
#ifdef SSL_R_RENEGOTIATE_EXT_TOO_LONG
            || n == SSL_R_RENEGOTIATE_EXT_TOO_LONG                   /*  335 */
            || n == SSL_R_RENEGOTIATION_ENCODING_ERR                 /*  336 */
            || n == SSL_R_RENEGOTIATION_MISMATCH                     /*  337 */
#endif
#ifdef SSL_R_UNSAFE_LEGACY_RENEGOTIATION_DISABLED
            || n == SSL_R_UNSAFE_LEGACY_RENEGOTIATION_DISABLED       /*  338 */
#endif
#ifdef SSL_R_SCSV_RECEIVED_WHEN_RENEGOTIATING
            || n == SSL_R_SCSV_RECEIVED_WHEN_RENEGOTIATING           /*  345 */
#endif
#ifdef SSL_R_INAPPROPRIATE_FALLBACK
            || n == SSL_R_INAPPROPRIATE_FALLBACK                     /*  373 */
#endif
#ifdef SSL_R_CERT_CB_ERROR
            || n == SSL_R_CERT_CB_ERROR                              /*  377 */
#endif
#ifdef SSL_R_VERSION_TOO_LOW
            || n == SSL_R_VERSION_TOO_LOW                            /*  396 */
#endif
            || n == 1000 /* SSL_R_SSLV3_ALERT_CLOSE_NOTIFY */
#ifdef SSL_R_SSLV3_ALERT_UNEXPECTED_MESSAGE
            || n == SSL_R_SSLV3_ALERT_UNEXPECTED_MESSAGE             /* 1010 */
            || n == SSL_R_SSLV3_ALERT_BAD_RECORD_MAC                 /* 1020 */
            || n == SSL_R_TLSV1_ALERT_DECRYPTION_FAILED              /* 1021 */
            || n == SSL_R_TLSV1_ALERT_RECORD_OVERFLOW                /* 1022 */
            || n == SSL_R_SSLV3_ALERT_DECOMPRESSION_FAILURE          /* 1030 */
            || n == SSL_R_SSLV3_ALERT_HANDSHAKE_FAILURE              /* 1040 */
            || n == SSL_R_SSLV3_ALERT_NO_CERTIFICATE                 /* 1041 */
            || n == SSL_R_SSLV3_ALERT_BAD_CERTIFICATE                /* 1042 */
            || n == SSL_R_SSLV3_ALERT_UNSUPPORTED_CERTIFICATE        /* 1043 */
            || n == SSL_R_SSLV3_ALERT_CERTIFICATE_REVOKED            /* 1044 */
            || n == SSL_R_SSLV3_ALERT_CERTIFICATE_EXPIRED            /* 1045 */
            || n == SSL_R_SSLV3_ALERT_CERTIFICATE_UNKNOWN            /* 1046 */
            || n == SSL_R_SSLV3_ALERT_ILLEGAL_PARAMETER              /* 1047 */
            || n == SSL_R_TLSV1_ALERT_UNKNOWN_CA                     /* 1048 */
            || n == SSL_R_TLSV1_ALERT_ACCESS_DENIED                  /* 1049 */
            || n == SSL_R_TLSV1_ALERT_DECODE_ERROR                   /* 1050 */
            || n == SSL_R_TLSV1_ALERT_DECRYPT_ERROR                  /* 1051 */
            || n == SSL_R_TLSV1_ALERT_EXPORT_RESTRICTION             /* 1060 */
            || n == SSL_R_TLSV1_ALERT_PROTOCOL_VERSION               /* 1070 */
            || n == SSL_R_TLSV1_ALERT_INSUFFICIENT_SECURITY          /* 1071 */
            || n == SSL_R_TLSV1_ALERT_INTERNAL_ERROR                 /* 1080 */
            || n == SSL_R_TLSV1_ALERT_USER_CANCELLED                 /* 1090 */
            || n == SSL_R_TLSV1_ALERT_NO_RENEGOTIATION               /* 1100 */
#endif
            )
        {
            switch (c->log_error) {

            case NGX_ERROR_IGNORE_ECONNRESET:
            case NGX_ERROR_INFO:
                level = NGX_LOG_INFO;
                break;

            case NGX_ERROR_ERR:
                level = NGX_LOG_ERR;
                break;

            default:
                break;
            }
        }
    }

    ngx_ssl_error(level, c->log, err, text);
}


static void
ngx_ssl_clear_error(ngx_log_t *log)
{
    while (ERR_peek_error()) {
        ngx_ssl_error(NGX_LOG_ALERT, log, 0, "ignoring stale global SSL error");
    }

    ERR_clear_error();
}


void ngx_cdecl
ngx_ssl_error(ngx_uint_t level, ngx_log_t *log, ngx_err_t err, char *fmt, ...)
{
    int          flags;
    u_long       n;
    va_list      args;
    u_char      *p, *last;
    u_char       errstr[NGX_MAX_CONF_ERRSTR];
    const char  *data;

    last = errstr + NGX_MAX_CONF_ERRSTR;

    va_start(args, fmt);
    p = ngx_vslprintf(errstr, last - 1, fmt, args);
    va_end(args);

    if (ERR_peek_error()) {
        p = ngx_cpystrn(p, (u_char *) " (SSL:", last - p);

        for ( ;; ) {

            n = ERR_peek_error_line_data(NULL, NULL, &data, &flags);

            if (n == 0) {
                break;
            }

            /* ERR_error_string_n() requires at least one byte */

            if (p >= last - 1) {
                goto next;
            }

            *p++ = ' ';

            ERR_error_string_n(n, (char *) p, last - p);

            while (p < last && *p) {
                p++;
            }

            if (p < last && *data && (flags & ERR_TXT_STRING)) {
                *p++ = ':';
                p = ngx_cpystrn(p, (u_char *) data, last - p);
            }

        next:

            (void) ERR_get_error();
        }

        if (p < last) {
            *p++ = ')';
        }
    }

    ngx_log_error(level, log, err, "%*s", p - errstr, errstr);
}


ngx_int_t
ngx_ssl_session_cache(ngx_ssl_t *ssl, ngx_str_t *sess_ctx,
    ngx_array_t *certificates, ssize_t builtin_session_cache,
    ngx_shm_zone_t *shm_zone, time_t timeout)
{
    long  cache_mode;

    SSL_CTX_set_timeout(ssl->ctx, (long) timeout);

    if (ngx_ssl_session_id_context(ssl, sess_ctx, certificates) != NGX_OK) {
        return NGX_ERROR;
    }

    if (builtin_session_cache == NGX_SSL_NO_SCACHE) {
        SSL_CTX_set_session_cache_mode(ssl->ctx, SSL_SESS_CACHE_OFF);
        return NGX_OK;
    }

    if (builtin_session_cache == NGX_SSL_NONE_SCACHE) {

        /*
         * If the server explicitly says that it does not support
         * session reuse (see SSL_SESS_CACHE_OFF above), then
         * Outlook Express fails to upload a sent email to
         * the Sent Items folder on the IMAP server via a separate IMAP
         * connection in the background.  Therefore we have a special
         * mode (SSL_SESS_CACHE_SERVER|SSL_SESS_CACHE_NO_INTERNAL_STORE)
         * where the server pretends that it supports session reuse,
         * but it does not actually store any session.
         */

        SSL_CTX_set_session_cache_mode(ssl->ctx,
                                       SSL_SESS_CACHE_SERVER
                                       |SSL_SESS_CACHE_NO_AUTO_CLEAR
                                       |SSL_SESS_CACHE_NO_INTERNAL_STORE);

        SSL_CTX_sess_set_cache_size(ssl->ctx, 1);

        return NGX_OK;
    }

    cache_mode = SSL_SESS_CACHE_SERVER;

    if (shm_zone && builtin_session_cache == NGX_SSL_NO_BUILTIN_SCACHE) {
        cache_mode |= SSL_SESS_CACHE_NO_INTERNAL;
    }

    SSL_CTX_set_session_cache_mode(ssl->ctx, cache_mode);

    if (builtin_session_cache != NGX_SSL_NO_BUILTIN_SCACHE) {

        if (builtin_session_cache != NGX_SSL_DFLT_BUILTIN_SCACHE) {
            SSL_CTX_sess_set_cache_size(ssl->ctx, builtin_session_cache);
        }
    }

    if (shm_zone) {
        SSL_CTX_sess_set_new_cb(ssl->ctx, ngx_ssl_new_session);
        SSL_CTX_sess_set_get_cb(ssl->ctx, ngx_ssl_get_cached_session);
        SSL_CTX_sess_set_remove_cb(ssl->ctx, ngx_ssl_remove_session);

        if (SSL_CTX_set_ex_data(ssl->ctx, ngx_ssl_session_cache_index, shm_zone)
            == 0)
        {
            ngx_ssl_error(NGX_LOG_EMERG, ssl->log, 0,
                          "SSL_CTX_set_ex_data() failed");
            return NGX_ERROR;
        }
    }

    return NGX_OK;
}


static ngx_int_t
ngx_ssl_session_id_context(ngx_ssl_t *ssl, ngx_str_t *sess_ctx,
    ngx_array_t *certificates)
{
    int                   n, i;
    X509                 *cert;
    X509_NAME            *name;
    ngx_str_t            *certs;
    ngx_uint_t            k;
    EVP_MD_CTX           *md;
    unsigned int          len;
    STACK_OF(X509_NAME)  *list;
    u_char                buf[EVP_MAX_MD_SIZE];

    /*
     * Session ID context is set based on the string provided,
     * the server certificates, and the client CA list.
     */

    md = EVP_MD_CTX_create();
    if (md == NULL) {
        return NGX_ERROR;
    }

    if (EVP_DigestInit_ex(md, EVP_sha1(), NULL) == 0) {
        ngx_ssl_error(NGX_LOG_EMERG, ssl->log, 0,
                      "EVP_DigestInit_ex() failed");
        goto failed;
    }

    if (EVP_DigestUpdate(md, sess_ctx->data, sess_ctx->len) == 0) {
        ngx_ssl_error(NGX_LOG_EMERG, ssl->log, 0,
                      "EVP_DigestUpdate() failed");
        goto failed;
    }

    for (cert = SSL_CTX_get_ex_data(ssl->ctx, ngx_ssl_certificate_index);
         cert;
         cert = X509_get_ex_data(cert, ngx_ssl_next_certificate_index))
    {
        if (X509_digest(cert, EVP_sha1(), buf, &len) == 0) {
            ngx_ssl_error(NGX_LOG_EMERG, ssl->log, 0,
                          "X509_digest() failed");
            goto failed;
        }

        if (EVP_DigestUpdate(md, buf, len) == 0) {
            ngx_ssl_error(NGX_LOG_EMERG, ssl->log, 0,
                          "EVP_DigestUpdate() failed");
            goto failed;
        }
    }

    if (SSL_CTX_get_ex_data(ssl->ctx, ngx_ssl_certificate_index) == NULL) {

        /*
         * If certificates are loaded dynamically, we use certificate
         * names as specified in the configuration (with variables).
         */

        certs = certificates->elts;
        for (k = 0; k < certificates->nelts; k++) {

            if (EVP_DigestUpdate(md, certs[k].data, certs[k].len) == 0) {
                ngx_ssl_error(NGX_LOG_EMERG, ssl->log, 0,
                              "EVP_DigestUpdate() failed");
                goto failed;
            }
        }
    }

    list = SSL_CTX_get_client_CA_list(ssl->ctx);

    if (list != NULL) {
        n = sk_X509_NAME_num(list);

        for (i = 0; i < n; i++) {
            name = sk_X509_NAME_value(list, i);

            if (X509_NAME_digest(name, EVP_sha1(), buf, &len) == 0) {
                ngx_ssl_error(NGX_LOG_EMERG, ssl->log, 0,
                              "X509_NAME_digest() failed");
                goto failed;
            }

            if (EVP_DigestUpdate(md, buf, len) == 0) {
                ngx_ssl_error(NGX_LOG_EMERG, ssl->log, 0,
                              "EVP_DigestUpdate() failed");
                goto failed;
            }
        }
    }

    if (EVP_DigestFinal_ex(md, buf, &len) == 0) {
        ngx_ssl_error(NGX_LOG_EMERG, ssl->log, 0,
                      "EVP_DigestFinal_ex() failed");
        goto failed;
    }

    EVP_MD_CTX_destroy(md);

    if (SSL_CTX_set_session_id_context(ssl->ctx, buf, len) == 0) {
        ngx_ssl_error(NGX_LOG_EMERG, ssl->log, 0,
                      "SSL_CTX_set_session_id_context() failed");
        return NGX_ERROR;
    }

    return NGX_OK;

failed:

    EVP_MD_CTX_destroy(md);

    return NGX_ERROR;
}


ngx_int_t
ngx_ssl_session_cache_init(ngx_shm_zone_t *shm_zone, void *data)
{
    size_t                    len;
    ngx_slab_pool_t          *shpool;
    ngx_ssl_session_cache_t  *cache;

    if (data) {
        shm_zone->data = data;
        return NGX_OK;
    }

    shpool = (ngx_slab_pool_t *) shm_zone->shm.addr;

    if (shm_zone->shm.exists) {
        shm_zone->data = shpool->data;
        return NGX_OK;
    }

    cache = ngx_slab_alloc(shpool, sizeof(ngx_ssl_session_cache_t));
    if (cache == NULL) {
        return NGX_ERROR;
    }

    shpool->data = cache;
    shm_zone->data = cache;

    ngx_rbtree_init(&cache->session_rbtree, &cache->sentinel,
                    ngx_ssl_session_rbtree_insert_value);

    ngx_queue_init(&cache->expire_queue);

    len = sizeof(" in SSL session shared cache \"\"") + shm_zone->shm.name.len;

    shpool->log_ctx = ngx_slab_alloc(shpool, len);
    if (shpool->log_ctx == NULL) {
        return NGX_ERROR;
    }

    ngx_sprintf(shpool->log_ctx, " in SSL session shared cache \"%V\"%Z",
                &shm_zone->shm.name);

    shpool->log_nomem = 0;

    return NGX_OK;
}


/*
 * The length of the session id is 16 bytes for SSLv2 sessions and
 * between 1 and 32 bytes for SSLv3/TLSv1, typically 32 bytes.
 * It seems that the typical length of the external ASN1 representation
 * of a session is 118 or 119 bytes for SSLv3/TSLv1.
 *
 * Thus on 32-bit platforms we allocate separately an rbtree node,
 * a session id, and an ASN1 representation, they take accordingly
 * 64, 32, and 128 bytes.
 *
 * On 64-bit platforms we allocate separately an rbtree node + session_id,
 * and an ASN1 representation, they take accordingly 128 and 128 bytes.
 *
 * OpenSSL's i2d_SSL_SESSION() and d2i_SSL_SESSION are slow,
 * so they are outside the code locked by shared pool mutex
 */

static int
ngx_ssl_new_session(ngx_ssl_conn_t *ssl_conn, ngx_ssl_session_t *sess)
{
    int                       len;
    u_char                   *p, *id, *cached_sess, *session_id;
    uint32_t                  hash;
    SSL_CTX                  *ssl_ctx;
    unsigned int              session_id_length;
    ngx_shm_zone_t           *shm_zone;
    ngx_connection_t         *c;
    ngx_slab_pool_t          *shpool;
    ngx_ssl_sess_id_t        *sess_id;
    ngx_ssl_session_cache_t  *cache;
    u_char                    buf[NGX_SSL_MAX_SESSION_SIZE];

    len = i2d_SSL_SESSION(sess, NULL);

    /* do not cache too big session */

    if (len > (int) NGX_SSL_MAX_SESSION_SIZE) {
        return 0;
    }

    p = buf;
    i2d_SSL_SESSION(sess, &p);

    c = ngx_ssl_get_connection(ssl_conn);

    ssl_ctx = c->ssl->session_ctx;
    shm_zone = SSL_CTX_get_ex_data(ssl_ctx, ngx_ssl_session_cache_index);

    cache = shm_zone->data;
    shpool = (ngx_slab_pool_t *) shm_zone->shm.addr;

    ngx_shmtx_lock(&shpool->mutex);

    /* drop one or two expired sessions */
    ngx_ssl_expire_sessions(cache, shpool, 1);

    cached_sess = ngx_slab_alloc_locked(shpool, len);

    if (cached_sess == NULL) {

        /* drop the oldest non-expired session and try once more */

        ngx_ssl_expire_sessions(cache, shpool, 0);

        cached_sess = ngx_slab_alloc_locked(shpool, len);

        if (cached_sess == NULL) {
            sess_id = NULL;
            goto failed;
        }
    }

    sess_id = ngx_slab_alloc_locked(shpool, sizeof(ngx_ssl_sess_id_t));

    if (sess_id == NULL) {

        /* drop the oldest non-expired session and try once more */

        ngx_ssl_expire_sessions(cache, shpool, 0);

        sess_id = ngx_slab_alloc_locked(shpool, sizeof(ngx_ssl_sess_id_t));

        if (sess_id == NULL) {
            goto failed;
        }
    }

    session_id = (u_char *) SSL_SESSION_get_id(sess, &session_id_length);

#if (NGX_PTR_SIZE == 8)

    id = sess_id->sess_id;

#else

    id = ngx_slab_alloc_locked(shpool, session_id_length);

    if (id == NULL) {

        /* drop the oldest non-expired session and try once more */

        ngx_ssl_expire_sessions(cache, shpool, 0);

        id = ngx_slab_alloc_locked(shpool, session_id_length);

        if (id == NULL) {
            goto failed;
        }
    }

#endif

    ngx_memcpy(cached_sess, buf, len);

    ngx_memcpy(id, session_id, session_id_length);

    hash = ngx_crc32_short(session_id, session_id_length);

    ngx_log_debug3(NGX_LOG_DEBUG_EVENT, c->log, 0,
                   "ssl new session: %08XD:%ud:%d",
                   hash, session_id_length, len);

    sess_id->node.key = hash;
    sess_id->node.data = (u_char) session_id_length;
    sess_id->id = id;
    sess_id->len = len;
    sess_id->session = cached_sess;

    sess_id->expire = ngx_time() + SSL_CTX_get_timeout(ssl_ctx);

    ngx_queue_insert_head(&cache->expire_queue, &sess_id->queue);

    ngx_rbtree_insert(&cache->session_rbtree, &sess_id->node);

    ngx_shmtx_unlock(&shpool->mutex);

    return 0;

failed:

    if (cached_sess) {
        ngx_slab_free_locked(shpool, cached_sess);
    }

    if (sess_id) {
        ngx_slab_free_locked(shpool, sess_id);
    }

    ngx_shmtx_unlock(&shpool->mutex);

    ngx_log_error(NGX_LOG_ALERT, c->log, 0,
                  "could not allocate new session%s", shpool->log_ctx);

    return 0;
}


static ngx_ssl_session_t *
ngx_ssl_get_cached_session(ngx_ssl_conn_t *ssl_conn,
#if OPENSSL_VERSION_NUMBER >= 0x10100003L
    const
#endif
    u_char *id, int len, int *copy)
{
    size_t                    slen;
    uint32_t                  hash;
    ngx_int_t                 rc;
    const u_char             *p;
    ngx_shm_zone_t           *shm_zone;
    ngx_slab_pool_t          *shpool;
    ngx_rbtree_node_t        *node, *sentinel;
    ngx_ssl_session_t        *sess;
    ngx_ssl_sess_id_t        *sess_id;
    ngx_ssl_session_cache_t  *cache;
    u_char                    buf[NGX_SSL_MAX_SESSION_SIZE];
    ngx_connection_t         *c;

    hash = ngx_crc32_short((u_char *) (uintptr_t) id, (size_t) len);
    *copy = 0;

    c = ngx_ssl_get_connection(ssl_conn);

    ngx_log_debug2(NGX_LOG_DEBUG_EVENT, c->log, 0,
                   "ssl get session: %08XD:%d", hash, len);

    shm_zone = SSL_CTX_get_ex_data(c->ssl->session_ctx,
                                   ngx_ssl_session_cache_index);

    cache = shm_zone->data;

    sess = NULL;

    shpool = (ngx_slab_pool_t *) shm_zone->shm.addr;

    ngx_shmtx_lock(&shpool->mutex);

    node = cache->session_rbtree.root;
    sentinel = cache->session_rbtree.sentinel;

    while (node != sentinel) {

        if (hash < node->key) {
            node = node->left;
            continue;
        }

        if (hash > node->key) {
            node = node->right;
            continue;
        }

        /* hash == node->key */

        sess_id = (ngx_ssl_sess_id_t *) node;

        rc = ngx_memn2cmp((u_char *) (uintptr_t) id, sess_id->id,
                          (size_t) len, (size_t) node->data);

        if (rc == 0) {

            if (sess_id->expire > ngx_time()) {
                slen = sess_id->len;

                ngx_memcpy(buf, sess_id->session, slen);

                ngx_shmtx_unlock(&shpool->mutex);

                p = buf;
                sess = d2i_SSL_SESSION(NULL, &p, slen);

                return sess;
            }

            ngx_queue_remove(&sess_id->queue);

            ngx_rbtree_delete(&cache->session_rbtree, node);

            ngx_slab_free_locked(shpool, sess_id->session);
#if (NGX_PTR_SIZE == 4)
            ngx_slab_free_locked(shpool, sess_id->id);
#endif
            ngx_slab_free_locked(shpool, sess_id);

            sess = NULL;

            goto done;
        }

        node = (rc < 0) ? node->left : node->right;
    }

done:

    ngx_shmtx_unlock(&shpool->mutex);

    return sess;
}


void
ngx_ssl_remove_cached_session(SSL_CTX *ssl, ngx_ssl_session_t *sess)
{
    SSL_CTX_remove_session(ssl, sess);

    ngx_ssl_remove_session(ssl, sess);
}


static void
ngx_ssl_remove_session(SSL_CTX *ssl, ngx_ssl_session_t *sess)
{
    u_char                   *id;
    uint32_t                  hash;
    ngx_int_t                 rc;
    unsigned int              len;
    ngx_shm_zone_t           *shm_zone;
    ngx_slab_pool_t          *shpool;
    ngx_rbtree_node_t        *node, *sentinel;
    ngx_ssl_sess_id_t        *sess_id;
    ngx_ssl_session_cache_t  *cache;

    shm_zone = SSL_CTX_get_ex_data(ssl, ngx_ssl_session_cache_index);

    if (shm_zone == NULL) {
        return;
    }

    cache = shm_zone->data;

    id = (u_char *) SSL_SESSION_get_id(sess, &len);

    hash = ngx_crc32_short(id, len);

    ngx_log_debug2(NGX_LOG_DEBUG_EVENT, ngx_cycle->log, 0,
                   "ssl remove session: %08XD:%ud", hash, len);

    shpool = (ngx_slab_pool_t *) shm_zone->shm.addr;

    ngx_shmtx_lock(&shpool->mutex);

    node = cache->session_rbtree.root;
    sentinel = cache->session_rbtree.sentinel;

    while (node != sentinel) {

        if (hash < node->key) {
            node = node->left;
            continue;
        }

        if (hash > node->key) {
            node = node->right;
            continue;
        }

        /* hash == node->key */

        sess_id = (ngx_ssl_sess_id_t *) node;

        rc = ngx_memn2cmp(id, sess_id->id, len, (size_t) node->data);

        if (rc == 0) {

            ngx_queue_remove(&sess_id->queue);

            ngx_rbtree_delete(&cache->session_rbtree, node);

            ngx_slab_free_locked(shpool, sess_id->session);
#if (NGX_PTR_SIZE == 4)
            ngx_slab_free_locked(shpool, sess_id->id);
#endif
            ngx_slab_free_locked(shpool, sess_id);

            goto done;
        }

        node = (rc < 0) ? node->left : node->right;
    }

done:

    ngx_shmtx_unlock(&shpool->mutex);
}


static void
ngx_ssl_expire_sessions(ngx_ssl_session_cache_t *cache,
    ngx_slab_pool_t *shpool, ngx_uint_t n)
{
    time_t              now;
    ngx_queue_t        *q;
    ngx_ssl_sess_id_t  *sess_id;

    now = ngx_time();

    while (n < 3) {

        if (ngx_queue_empty(&cache->expire_queue)) {
            return;
        }

        q = ngx_queue_last(&cache->expire_queue);

        sess_id = ngx_queue_data(q, ngx_ssl_sess_id_t, queue);

        if (n++ != 0 && sess_id->expire > now) {
            return;
        }

        ngx_queue_remove(q);

        ngx_log_debug1(NGX_LOG_DEBUG_EVENT, ngx_cycle->log, 0,
                       "expire session: %08Xi", sess_id->node.key);

        ngx_rbtree_delete(&cache->session_rbtree, &sess_id->node);

        ngx_slab_free_locked(shpool, sess_id->session);
#if (NGX_PTR_SIZE == 4)
        ngx_slab_free_locked(shpool, sess_id->id);
#endif
        ngx_slab_free_locked(shpool, sess_id);
    }
}


static void
ngx_ssl_session_rbtree_insert_value(ngx_rbtree_node_t *temp,
    ngx_rbtree_node_t *node, ngx_rbtree_node_t *sentinel)
{
    ngx_rbtree_node_t  **p;
    ngx_ssl_sess_id_t   *sess_id, *sess_id_temp;

    for ( ;; ) {

        if (node->key < temp->key) {

            p = &temp->left;

        } else if (node->key > temp->key) {

            p = &temp->right;

        } else { /* node->key == temp->key */

            sess_id = (ngx_ssl_sess_id_t *) node;
            sess_id_temp = (ngx_ssl_sess_id_t *) temp;

            p = (ngx_memn2cmp(sess_id->id, sess_id_temp->id,
                              (size_t) node->data, (size_t) temp->data)
                 < 0) ? &temp->left : &temp->right;
        }

        if (*p == sentinel) {
            break;
        }

        temp = *p;
    }

    *p = node;
    node->parent = temp;
    node->left = sentinel;
    node->right = sentinel;
    ngx_rbt_red(node);
}


#ifdef SSL_CTRL_SET_TLSEXT_TICKET_KEY_CB

ngx_int_t
ngx_ssl_session_ticket_keys(ngx_conf_t *cf, ngx_ssl_t *ssl, ngx_array_t *paths)
{
    u_char                         buf[80];
    size_t                         size;
    ssize_t                        n;
    ngx_str_t                     *path;
    ngx_file_t                     file;
    ngx_uint_t                     i;
    ngx_array_t                   *keys;
    ngx_file_info_t                fi;
    ngx_pool_cleanup_t            *cln;
    ngx_ssl_session_ticket_key_t  *key;

    if (paths == NULL) {
        return NGX_OK;
    }

    keys = ngx_array_create(cf->pool, paths->nelts,
                            sizeof(ngx_ssl_session_ticket_key_t));
    if (keys == NULL) {
        return NGX_ERROR;
    }

    cln = ngx_pool_cleanup_add(cf->pool, 0);
    if (cln == NULL) {
        return NGX_ERROR;
    }

    cln->handler = ngx_ssl_session_ticket_keys_cleanup;
    cln->data = keys;

    path = paths->elts;
    for (i = 0; i < paths->nelts; i++) {

        if (ngx_conf_full_name(cf->cycle, &path[i], 1) != NGX_OK) {
            return NGX_ERROR;
        }

        ngx_memzero(&file, sizeof(ngx_file_t));
        file.name = path[i];
        file.log = cf->log;

        file.fd = ngx_open_file(file.name.data, NGX_FILE_RDONLY,
                                NGX_FILE_OPEN, 0);

        if (file.fd == NGX_INVALID_FILE) {
            ngx_conf_log_error(NGX_LOG_EMERG, cf, ngx_errno,
                               ngx_open_file_n " \"%V\" failed", &file.name);
            return NGX_ERROR;
        }

        if (ngx_fd_info(file.fd, &fi) == NGX_FILE_ERROR) {
            ngx_conf_log_error(NGX_LOG_CRIT, cf, ngx_errno,
                               ngx_fd_info_n " \"%V\" failed", &file.name);
            goto failed;
        }

        size = ngx_file_size(&fi);

        if (size != 48 && size != 80) {
            ngx_conf_log_error(NGX_LOG_EMERG, cf, 0,
                               "\"%V\" must be 48 or 80 bytes", &file.name);
            goto failed;
        }

        n = ngx_read_file(&file, buf, size, 0);

        if (n == NGX_ERROR) {
            ngx_conf_log_error(NGX_LOG_CRIT, cf, ngx_errno,
                               ngx_read_file_n " \"%V\" failed", &file.name);
            goto failed;
        }

        if ((size_t) n != size) {
            ngx_conf_log_error(NGX_LOG_CRIT, cf, 0,
                               ngx_read_file_n " \"%V\" returned only "
                               "%z bytes instead of %uz", &file.name, n, size);
            goto failed;
        }

        key = ngx_array_push(keys);
        if (key == NULL) {
            goto failed;
        }

        if (size == 48) {
            key->size = 48;
            ngx_memcpy(key->name, buf, 16);
            ngx_memcpy(key->aes_key, buf + 16, 16);
            ngx_memcpy(key->hmac_key, buf + 32, 16);

        } else {
            key->size = 80;
            ngx_memcpy(key->name, buf, 16);
            ngx_memcpy(key->hmac_key, buf + 16, 32);
            ngx_memcpy(key->aes_key, buf + 48, 32);
        }

        if (ngx_close_file(file.fd) == NGX_FILE_ERROR) {
            ngx_log_error(NGX_LOG_ALERT, cf->log, ngx_errno,
                          ngx_close_file_n " \"%V\" failed", &file.name);
        }

        ngx_explicit_memzero(&buf, 80);
    }

    if (SSL_CTX_set_ex_data(ssl->ctx, ngx_ssl_session_ticket_keys_index, keys)
        == 0)
    {
        ngx_ssl_error(NGX_LOG_EMERG, ssl->log, 0,
                      "SSL_CTX_set_ex_data() failed");
        return NGX_ERROR;
    }

    if (SSL_CTX_set_tlsext_ticket_key_cb(ssl->ctx,
                                         ngx_ssl_session_ticket_key_callback)
        == 0)
    {
        ngx_log_error(NGX_LOG_WARN, cf->log, 0,
                      "nginx was built with Session Tickets support, however, "
                      "now it is linked dynamically to an OpenSSL library "
                      "which has no tlsext support, therefore Session Tickets "
                      "are not available");
    }

    return NGX_OK;

failed:

    if (ngx_close_file(file.fd) == NGX_FILE_ERROR) {
        ngx_log_error(NGX_LOG_ALERT, cf->log, ngx_errno,
                      ngx_close_file_n " \"%V\" failed", &file.name);
    }

    ngx_explicit_memzero(&buf, 80);

    return NGX_ERROR;
}


static int
ngx_ssl_session_ticket_key_callback(ngx_ssl_conn_t *ssl_conn,
    unsigned char *name, unsigned char *iv, EVP_CIPHER_CTX *ectx,
    HMAC_CTX *hctx, int enc)
{
    size_t                         size;
    SSL_CTX                       *ssl_ctx;
    ngx_uint_t                     i;
    ngx_array_t                   *keys;
    ngx_connection_t              *c;
    ngx_ssl_session_ticket_key_t  *key;
    const EVP_MD                  *digest;
    const EVP_CIPHER              *cipher;
#if (NGX_DEBUG)
    u_char                         buf[32];
#endif

    c = ngx_ssl_get_connection(ssl_conn);
    ssl_ctx = c->ssl->session_ctx;

#ifdef OPENSSL_NO_SHA256
    digest = EVP_sha1();
#else
    digest = EVP_sha256();
#endif

    keys = SSL_CTX_get_ex_data(ssl_ctx, ngx_ssl_session_ticket_keys_index);
    if (keys == NULL) {
        return -1;
    }

    key = keys->elts;

    if (enc == 1) {
        /* encrypt session ticket */

        ngx_log_debug3(NGX_LOG_DEBUG_EVENT, c->log, 0,
                       "ssl session ticket encrypt, key: \"%*s\" (%s session)",
                       ngx_hex_dump(buf, key[0].name, 16) - buf, buf,
                       SSL_session_reused(ssl_conn) ? "reused" : "new");

        if (key[0].size == 48) {
            cipher = EVP_aes_128_cbc();
            size = 16;

        } else {
            cipher = EVP_aes_256_cbc();
            size = 32;
        }

        if (RAND_bytes(iv, EVP_CIPHER_iv_length(cipher)) != 1) {
            ngx_ssl_error(NGX_LOG_ALERT, c->log, 0, "RAND_bytes() failed");
            return -1;
        }

        if (EVP_EncryptInit_ex(ectx, cipher, NULL, key[0].aes_key, iv) != 1) {
            ngx_ssl_error(NGX_LOG_ALERT, c->log, 0,
                          "EVP_EncryptInit_ex() failed");
            return -1;
        }

#if OPENSSL_VERSION_NUMBER >= 0x10000000L
        if (HMAC_Init_ex(hctx, key[0].hmac_key, size, digest, NULL) != 1) {
            ngx_ssl_error(NGX_LOG_ALERT, c->log, 0, "HMAC_Init_ex() failed");
            return -1;
        }
#else
        HMAC_Init_ex(hctx, key[0].hmac_key, size, digest, NULL);
#endif

        ngx_memcpy(name, key[0].name, 16);

        return 1;

    } else {
        /* decrypt session ticket */

        for (i = 0; i < keys->nelts; i++) {
            if (ngx_memcmp(name, key[i].name, 16) == 0) {
                goto found;
            }
        }

        ngx_log_debug2(NGX_LOG_DEBUG_EVENT, c->log, 0,
                       "ssl session ticket decrypt, key: \"%*s\" not found",
                       ngx_hex_dump(buf, name, 16) - buf, buf);

        return 0;

    found:

        ngx_log_debug3(NGX_LOG_DEBUG_EVENT, c->log, 0,
                       "ssl session ticket decrypt, key: \"%*s\"%s",
                       ngx_hex_dump(buf, key[i].name, 16) - buf, buf,
                       (i == 0) ? " (default)" : "");

        if (key[i].size == 48) {
            cipher = EVP_aes_128_cbc();
            size = 16;

        } else {
            cipher = EVP_aes_256_cbc();
            size = 32;
        }

#if OPENSSL_VERSION_NUMBER >= 0x10000000L
        if (HMAC_Init_ex(hctx, key[i].hmac_key, size, digest, NULL) != 1) {
            ngx_ssl_error(NGX_LOG_ALERT, c->log, 0, "HMAC_Init_ex() failed");
            return -1;
        }
#else
        HMAC_Init_ex(hctx, key[i].hmac_key, size, digest, NULL);
#endif

        if (EVP_DecryptInit_ex(ectx, cipher, NULL, key[i].aes_key, iv) != 1) {
            ngx_ssl_error(NGX_LOG_ALERT, c->log, 0,
                          "EVP_DecryptInit_ex() failed");
            return -1;
        }

        return (i == 0) ? 1 : 2 /* renew */;
    }
}


static void
ngx_ssl_session_ticket_keys_cleanup(void *data)
{
    ngx_array_t  *keys = data;

    ngx_explicit_memzero(keys->elts,
                         keys->nelts * sizeof(ngx_ssl_session_ticket_key_t));
}

#else

ngx_int_t
ngx_ssl_session_ticket_keys(ngx_conf_t *cf, ngx_ssl_t *ssl, ngx_array_t *paths)
{
    if (paths) {
        ngx_log_error(NGX_LOG_WARN, ssl->log, 0,
                      "\"ssl_session_ticket_key\" ignored, not supported");
    }

    return NGX_OK;
}

#endif


void
ngx_ssl_cleanup_ctx(void *data)
{
    ngx_ssl_t  *ssl = data;

    X509  *cert, *next;

    cert = SSL_CTX_get_ex_data(ssl->ctx, ngx_ssl_certificate_index);

    while (cert) {
        next = X509_get_ex_data(cert, ngx_ssl_next_certificate_index);
        X509_free(cert);
        cert = next;
    }

    SSL_CTX_free(ssl->ctx);
}


ngx_int_t
ngx_ssl_check_host(ngx_connection_t *c, ngx_str_t *name)
{
    X509   *cert;

    cert = SSL_get_peer_certificate(c->ssl->connection);
    if (cert == NULL) {
        return NGX_ERROR;
    }

#ifdef X509_CHECK_FLAG_ALWAYS_CHECK_SUBJECT

    /* X509_check_host() is only available in OpenSSL 1.0.2+ */

    if (name->len == 0) {
        goto failed;
    }

    if (X509_check_host(cert, (char *) name->data, name->len, 0, NULL) != 1) {
        ngx_log_debug0(NGX_LOG_DEBUG_EVENT, c->log, 0,
                       "X509_check_host(): no match");
        goto failed;
    }

    ngx_log_debug0(NGX_LOG_DEBUG_EVENT, c->log, 0,
                   "X509_check_host(): match");

    goto found;

#else
    {
    int                      n, i;
    X509_NAME               *sname;
    ASN1_STRING             *str;
    X509_NAME_ENTRY         *entry;
    GENERAL_NAME            *altname;
    STACK_OF(GENERAL_NAME)  *altnames;

    /*
     * As per RFC6125 and RFC2818, we check subjectAltName extension,
     * and if it's not present - commonName in Subject is checked.
     */

    altnames = X509_get_ext_d2i(cert, NID_subject_alt_name, NULL, NULL);

    if (altnames) {
        n = sk_GENERAL_NAME_num(altnames);

        for (i = 0; i < n; i++) {
            altname = sk_GENERAL_NAME_value(altnames, i);

            if (altname->type != GEN_DNS) {
                continue;
            }

            str = altname->d.dNSName;

            ngx_log_debug2(NGX_LOG_DEBUG_EVENT, c->log, 0,
                           "SSL subjectAltName: \"%*s\"",
                           ASN1_STRING_length(str), ASN1_STRING_data(str));

            if (ngx_ssl_check_name(name, str) == NGX_OK) {
                ngx_log_debug0(NGX_LOG_DEBUG_EVENT, c->log, 0,
                               "SSL subjectAltName: match");
                GENERAL_NAMES_free(altnames);
                goto found;
            }
        }

        ngx_log_debug0(NGX_LOG_DEBUG_EVENT, c->log, 0,
                       "SSL subjectAltName: no match");

        GENERAL_NAMES_free(altnames);
        goto failed;
    }

    /*
     * If there is no subjectAltName extension, check commonName
     * in Subject.  While RFC2818 requires to only check "most specific"
     * CN, both Apache and OpenSSL check all CNs, and so do we.
     */

    sname = X509_get_subject_name(cert);

    if (sname == NULL) {
        goto failed;
    }

    i = -1;
    for ( ;; ) {
        i = X509_NAME_get_index_by_NID(sname, NID_commonName, i);

        if (i < 0) {
            break;
        }

        entry = X509_NAME_get_entry(sname, i);
        str = X509_NAME_ENTRY_get_data(entry);

        ngx_log_debug2(NGX_LOG_DEBUG_EVENT, c->log, 0,
                       "SSL commonName: \"%*s\"",
                       ASN1_STRING_length(str), ASN1_STRING_data(str));

        if (ngx_ssl_check_name(name, str) == NGX_OK) {
            ngx_log_debug0(NGX_LOG_DEBUG_EVENT, c->log, 0,
                           "SSL commonName: match");
            goto found;
        }
    }

    ngx_log_debug0(NGX_LOG_DEBUG_EVENT, c->log, 0,
                   "SSL commonName: no match");
    }
#endif

failed:

    X509_free(cert);
    return NGX_ERROR;

found:

    X509_free(cert);
    return NGX_OK;
}


#ifndef X509_CHECK_FLAG_ALWAYS_CHECK_SUBJECT

static ngx_int_t
ngx_ssl_check_name(ngx_str_t *name, ASN1_STRING *pattern)
{
    u_char  *s, *p, *end;
    size_t   slen, plen;

    s = name->data;
    slen = name->len;

    p = ASN1_STRING_data(pattern);
    plen = ASN1_STRING_length(pattern);

    if (slen == plen && ngx_strncasecmp(s, p, plen) == 0) {
        return NGX_OK;
    }

    if (plen > 2 && p[0] == '*' && p[1] == '.') {
        plen -= 1;
        p += 1;

        end = s + slen;
        s = ngx_strlchr(s, end, '.');

        if (s == NULL) {
            return NGX_ERROR;
        }

        slen = end - s;

        if (plen == slen && ngx_strncasecmp(s, p, plen) == 0) {
            return NGX_OK;
        }
    }

    return NGX_ERROR;
}

#endif


ngx_int_t
ngx_ssl_get_protocol(ngx_connection_t *c, ngx_pool_t *pool, ngx_str_t *s)
{
    s->data = (u_char *) SSL_get_version(c->ssl->connection);
    return NGX_OK;
}


ngx_int_t
ngx_ssl_get_cipher_name(ngx_connection_t *c, ngx_pool_t *pool, ngx_str_t *s)
{
    s->data = (u_char *) SSL_get_cipher_name(c->ssl->connection);
    return NGX_OK;
}


ngx_int_t
ngx_ssl_get_ciphers(ngx_connection_t *c, ngx_pool_t *pool, ngx_str_t *s)
{
#ifdef SSL_CTRL_GET_RAW_CIPHERLIST

    int                n, i, bytes;
    size_t             len;
    u_char            *ciphers, *p;
    const SSL_CIPHER  *cipher;

    bytes = SSL_get0_raw_cipherlist(c->ssl->connection, NULL);
    n = SSL_get0_raw_cipherlist(c->ssl->connection, &ciphers);

    if (n <= 0) {
        s->len = 0;
        return NGX_OK;
    }

    len = 0;
    n /= bytes;

    for (i = 0; i < n; i++) {
        cipher = SSL_CIPHER_find(c->ssl->connection, ciphers + i * bytes);

        if (cipher) {
            len += ngx_strlen(SSL_CIPHER_get_name(cipher));

        } else {
            len += sizeof("0x") - 1 + bytes * (sizeof("00") - 1);
        }

        len += sizeof(":") - 1;
    }

    s->data = ngx_pnalloc(pool, len);
    if (s->data == NULL) {
        return NGX_ERROR;
    }

    p = s->data;

    for (i = 0; i < n; i++) {
        cipher = SSL_CIPHER_find(c->ssl->connection, ciphers + i * bytes);

        if (cipher) {
            p = ngx_sprintf(p, "%s", SSL_CIPHER_get_name(cipher));

        } else {
            p = ngx_sprintf(p, "0x");
            p = ngx_hex_dump(p, ciphers + i * bytes, bytes);
        }

        *p++ = ':';
    }

    p--;

    s->len = p - s->data;

#else

    u_char  buf[4096];

    if (SSL_get_shared_ciphers(c->ssl->connection, (char *) buf, 4096)
        == NULL)
    {
        s->len = 0;
        return NGX_OK;
    }

    s->len = ngx_strlen(buf);
    s->data = ngx_pnalloc(pool, s->len);
    if (s->data == NULL) {
        return NGX_ERROR;
    }

    ngx_memcpy(s->data, buf, s->len);

#endif

    return NGX_OK;
}


ngx_int_t
ngx_ssl_get_curves(ngx_connection_t *c, ngx_pool_t *pool, ngx_str_t *s)
{
#ifdef SSL_CTRL_GET_CURVES

    int         *curves, n, i, nid;
    u_char      *p;
    size_t       len;

    n = SSL_get1_curves(c->ssl->connection, NULL);

    if (n <= 0) {
        s->len = 0;
        return NGX_OK;
    }

    curves = ngx_palloc(pool, n * sizeof(int));

    n = SSL_get1_curves(c->ssl->connection, curves);
    len = 0;

    for (i = 0; i < n; i++) {
        nid = curves[i];

        if (nid & TLSEXT_nid_unknown) {
            len += sizeof("0x0000") - 1;

        } else {
            len += ngx_strlen(OBJ_nid2sn(nid));
        }

        len += sizeof(":") - 1;
    }

    s->data = ngx_pnalloc(pool, len);
    if (s->data == NULL) {
        return NGX_ERROR;
    }

    p = s->data;

    for (i = 0; i < n; i++) {
        nid = curves[i];

        if (nid & TLSEXT_nid_unknown) {
            p = ngx_sprintf(p, "0x%04xd", nid & 0xffff);

        } else {
            p = ngx_sprintf(p, "%s", OBJ_nid2sn(nid));
        }

        *p++ = ':';
    }

    p--;

    s->len = p - s->data;

#else

    s->len = 0;

#endif

    return NGX_OK;
}


ngx_int_t
ngx_ssl_get_session_id(ngx_connection_t *c, ngx_pool_t *pool, ngx_str_t *s)
{
    u_char        *buf;
    SSL_SESSION   *sess;
    unsigned int   len;

    sess = SSL_get0_session(c->ssl->connection);
    if (sess == NULL) {
        s->len = 0;
        return NGX_OK;
    }

    buf = (u_char *) SSL_SESSION_get_id(sess, &len);

    s->len = 2 * len;
    s->data = ngx_pnalloc(pool, 2 * len);
    if (s->data == NULL) {
        return NGX_ERROR;
    }

    ngx_hex_dump(s->data, buf, len);

    return NGX_OK;
}


ngx_int_t
ngx_ssl_get_session_reused(ngx_connection_t *c, ngx_pool_t *pool, ngx_str_t *s)
{
    if (SSL_session_reused(c->ssl->connection)) {
        ngx_str_set(s, "r");

    } else {
        ngx_str_set(s, ".");
    }

    return NGX_OK;
}


ngx_int_t
ngx_ssl_get_early_data(ngx_connection_t *c, ngx_pool_t *pool, ngx_str_t *s)
{
    s->len = 0;

#ifdef SSL_ERROR_EARLY_DATA_REJECTED

    /* BoringSSL */

    if (SSL_in_early_data(c->ssl->connection)) {
        ngx_str_set(s, "1");
    }

#elif defined SSL_READ_EARLY_DATA_SUCCESS

    /* OpenSSL */

    if (!SSL_is_init_finished(c->ssl->connection)) {
        ngx_str_set(s, "1");
    }

#endif

    return NGX_OK;
}


ngx_int_t
ngx_ssl_get_server_name(ngx_connection_t *c, ngx_pool_t *pool, ngx_str_t *s)
{
#ifdef SSL_CTRL_SET_TLSEXT_HOSTNAME

    size_t       len;
    const char  *name;

    name = SSL_get_servername(c->ssl->connection, TLSEXT_NAMETYPE_host_name);

    if (name) {
        len = ngx_strlen(name);

        s->len = len;
        s->data = ngx_pnalloc(pool, len);
        if (s->data == NULL) {
            return NGX_ERROR;
        }

        ngx_memcpy(s->data, name, len);

        return NGX_OK;
    }

#endif

    s->len = 0;
    return NGX_OK;
}


ngx_int_t
ngx_ssl_get_raw_certificate(ngx_connection_t *c, ngx_pool_t *pool, ngx_str_t *s)
{
    size_t   len;
    BIO     *bio;
    X509    *cert;

    s->len = 0;

    cert = SSL_get_peer_certificate(c->ssl->connection);
    if (cert == NULL) {
        return NGX_OK;
    }

    bio = BIO_new(BIO_s_mem());
    if (bio == NULL) {
        ngx_ssl_error(NGX_LOG_ALERT, c->log, 0, "BIO_new() failed");
        X509_free(cert);
        return NGX_ERROR;
    }

    if (PEM_write_bio_X509(bio, cert) == 0) {
        ngx_ssl_error(NGX_LOG_ALERT, c->log, 0, "PEM_write_bio_X509() failed");
        goto failed;
    }

    len = BIO_pending(bio);
    s->len = len;

    s->data = ngx_pnalloc(pool, len);
    if (s->data == NULL) {
        goto failed;
    }

    BIO_read(bio, s->data, len);

    BIO_free(bio);
    X509_free(cert);

    return NGX_OK;

failed:

    BIO_free(bio);
    X509_free(cert);

    return NGX_ERROR;
}


ngx_int_t
ngx_ssl_get_certificate(ngx_connection_t *c, ngx_pool_t *pool, ngx_str_t *s)
{
    u_char      *p;
    size_t       len;
    ngx_uint_t   i;
    ngx_str_t    cert;

    if (ngx_ssl_get_raw_certificate(c, pool, &cert) != NGX_OK) {
        return NGX_ERROR;
    }

    if (cert.len == 0) {
        s->len = 0;
        return NGX_OK;
    }

    len = cert.len - 1;

    for (i = 0; i < cert.len - 1; i++) {
        if (cert.data[i] == LF) {
            len++;
        }
    }

    s->len = len;
    s->data = ngx_pnalloc(pool, len);
    if (s->data == NULL) {
        return NGX_ERROR;
    }

    p = s->data;

    for (i = 0; i < cert.len - 1; i++) {
        *p++ = cert.data[i];
        if (cert.data[i] == LF) {
            *p++ = '\t';
        }
    }

    return NGX_OK;
}


ngx_int_t
ngx_ssl_get_escaped_certificate(ngx_connection_t *c, ngx_pool_t *pool,
    ngx_str_t *s)
{
    ngx_str_t  cert;
    uintptr_t  n;

    if (ngx_ssl_get_raw_certificate(c, pool, &cert) != NGX_OK) {
        return NGX_ERROR;
    }

    if (cert.len == 0) {
        s->len = 0;
        return NGX_OK;
    }

    n = ngx_escape_uri(NULL, cert.data, cert.len, NGX_ESCAPE_URI_COMPONENT);

    s->len = cert.len + n * 2;
    s->data = ngx_pnalloc(pool, s->len);
    if (s->data == NULL) {
        return NGX_ERROR;
    }

    ngx_escape_uri(s->data, cert.data, cert.len, NGX_ESCAPE_URI_COMPONENT);

    return NGX_OK;
}


ngx_int_t
ngx_ssl_get_subject_dn(ngx_connection_t *c, ngx_pool_t *pool, ngx_str_t *s)
{
    BIO        *bio;
    X509       *cert;
    X509_NAME  *name;

    s->len = 0;

    cert = SSL_get_peer_certificate(c->ssl->connection);
    if (cert == NULL) {
        return NGX_OK;
    }

    name = X509_get_subject_name(cert);
    if (name == NULL) {
        X509_free(cert);
        return NGX_ERROR;
    }

    bio = BIO_new(BIO_s_mem());
    if (bio == NULL) {
        X509_free(cert);
        return NGX_ERROR;
    }

    if (X509_NAME_print_ex(bio, name, 0, XN_FLAG_RFC2253) < 0) {
        goto failed;
    }

    s->len = BIO_pending(bio);
    s->data = ngx_pnalloc(pool, s->len);
    if (s->data == NULL) {
        goto failed;
    }

    BIO_read(bio, s->data, s->len);

    BIO_free(bio);
    X509_free(cert);

    return NGX_OK;

failed:

    BIO_free(bio);
    X509_free(cert);

    return NGX_ERROR;
}


ngx_int_t
ngx_ssl_get_issuer_dn(ngx_connection_t *c, ngx_pool_t *pool, ngx_str_t *s)
{
    BIO        *bio;
    X509       *cert;
    X509_NAME  *name;

    s->len = 0;

    cert = SSL_get_peer_certificate(c->ssl->connection);
    if (cert == NULL) {
        return NGX_OK;
    }

    name = X509_get_issuer_name(cert);
    if (name == NULL) {
        X509_free(cert);
        return NGX_ERROR;
    }

    bio = BIO_new(BIO_s_mem());
    if (bio == NULL) {
        X509_free(cert);
        return NGX_ERROR;
    }

    if (X509_NAME_print_ex(bio, name, 0, XN_FLAG_RFC2253) < 0) {
        goto failed;
    }

    s->len = BIO_pending(bio);
    s->data = ngx_pnalloc(pool, s->len);
    if (s->data == NULL) {
        goto failed;
    }

    BIO_read(bio, s->data, s->len);

    BIO_free(bio);
    X509_free(cert);

    return NGX_OK;

failed:

    BIO_free(bio);
    X509_free(cert);

    return NGX_ERROR;
}


ngx_int_t
ngx_ssl_get_subject_dn_legacy(ngx_connection_t *c, ngx_pool_t *pool,
    ngx_str_t *s)
{
    char       *p;
    size_t      len;
    X509       *cert;
    X509_NAME  *name;

    s->len = 0;

    cert = SSL_get_peer_certificate(c->ssl->connection);
    if (cert == NULL) {
        return NGX_OK;
    }

    name = X509_get_subject_name(cert);
    if (name == NULL) {
        X509_free(cert);
        return NGX_ERROR;
    }

    p = X509_NAME_oneline(name, NULL, 0);

    for (len = 0; p[len]; len++) { /* void */ }

    s->len = len;
    s->data = ngx_pnalloc(pool, len);
    if (s->data == NULL) {
        OPENSSL_free(p);
        X509_free(cert);
        return NGX_ERROR;
    }

    ngx_memcpy(s->data, p, len);

    OPENSSL_free(p);
    X509_free(cert);

    return NGX_OK;
}


ngx_int_t
ngx_ssl_get_issuer_dn_legacy(ngx_connection_t *c, ngx_pool_t *pool,
    ngx_str_t *s)
{
    char       *p;
    size_t      len;
    X509       *cert;
    X509_NAME  *name;

    s->len = 0;

    cert = SSL_get_peer_certificate(c->ssl->connection);
    if (cert == NULL) {
        return NGX_OK;
    }

    name = X509_get_issuer_name(cert);
    if (name == NULL) {
        X509_free(cert);
        return NGX_ERROR;
    }

    p = X509_NAME_oneline(name, NULL, 0);

    for (len = 0; p[len]; len++) { /* void */ }

    s->len = len;
    s->data = ngx_pnalloc(pool, len);
    if (s->data == NULL) {
        OPENSSL_free(p);
        X509_free(cert);
        return NGX_ERROR;
    }

    ngx_memcpy(s->data, p, len);

    OPENSSL_free(p);
    X509_free(cert);

    return NGX_OK;
}


ngx_int_t
ngx_ssl_get_serial_number(ngx_connection_t *c, ngx_pool_t *pool, ngx_str_t *s)
{
    size_t   len;
    X509    *cert;
    BIO     *bio;

    s->len = 0;

    cert = SSL_get_peer_certificate(c->ssl->connection);
    if (cert == NULL) {
        return NGX_OK;
    }

    bio = BIO_new(BIO_s_mem());
    if (bio == NULL) {
        X509_free(cert);
        return NGX_ERROR;
    }

    i2a_ASN1_INTEGER(bio, X509_get_serialNumber(cert));
    len = BIO_pending(bio);

    s->len = len;
    s->data = ngx_pnalloc(pool, len);
    if (s->data == NULL) {
        BIO_free(bio);
        X509_free(cert);
        return NGX_ERROR;
    }

    BIO_read(bio, s->data, len);
    BIO_free(bio);
    X509_free(cert);

    return NGX_OK;
}


ngx_int_t
ngx_ssl_get_fingerprint(ngx_connection_t *c, ngx_pool_t *pool, ngx_str_t *s)
{
    X509          *cert;
    unsigned int   len;
    u_char         buf[EVP_MAX_MD_SIZE];

    s->len = 0;

    cert = SSL_get_peer_certificate(c->ssl->connection);
    if (cert == NULL) {
        return NGX_OK;
    }

    if (!X509_digest(cert, EVP_sha1(), buf, &len)) {
        X509_free(cert);
        return NGX_ERROR;
    }

    s->len = 2 * len;
    s->data = ngx_pnalloc(pool, 2 * len);
    if (s->data == NULL) {
        X509_free(cert);
        return NGX_ERROR;
    }

    ngx_hex_dump(s->data, buf, len);

    X509_free(cert);

    return NGX_OK;
}


ngx_int_t
ngx_ssl_get_client_verify(ngx_connection_t *c, ngx_pool_t *pool, ngx_str_t *s)
{
    X509        *cert;
    long         rc;
    const char  *str;

    cert = SSL_get_peer_certificate(c->ssl->connection);
    if (cert == NULL) {
        ngx_str_set(s, "NONE");
        return NGX_OK;
    }

    X509_free(cert);

    rc = SSL_get_verify_result(c->ssl->connection);

    if (rc == X509_V_OK) {
        if (ngx_ssl_ocsp_get_status(c, &str) == NGX_OK) {
            ngx_str_set(s, "SUCCESS");
            return NGX_OK;
        }

    } else {
        str = X509_verify_cert_error_string(rc);
    }

    s->data = ngx_pnalloc(pool, sizeof("FAILED:") - 1 + ngx_strlen(str));
    if (s->data == NULL) {
        return NGX_ERROR;
    }

    s->len = ngx_sprintf(s->data, "FAILED:%s", str) - s->data;

    return NGX_OK;
}


ngx_int_t
ngx_ssl_get_client_v_start(ngx_connection_t *c, ngx_pool_t *pool, ngx_str_t *s)
{
    BIO     *bio;
    X509    *cert;
    size_t   len;

    s->len = 0;

    cert = SSL_get_peer_certificate(c->ssl->connection);
    if (cert == NULL) {
        return NGX_OK;
    }

    bio = BIO_new(BIO_s_mem());
    if (bio == NULL) {
        X509_free(cert);
        return NGX_ERROR;
    }

#if OPENSSL_VERSION_NUMBER > 0x10100000L
    ASN1_TIME_print(bio, X509_get0_notBefore(cert));
#else
    ASN1_TIME_print(bio, X509_get_notBefore(cert));
#endif

    len = BIO_pending(bio);

    s->len = len;
    s->data = ngx_pnalloc(pool, len);
    if (s->data == NULL) {
        BIO_free(bio);
        X509_free(cert);
        return NGX_ERROR;
    }

    BIO_read(bio, s->data, len);
    BIO_free(bio);
    X509_free(cert);

    return NGX_OK;
}


ngx_int_t
ngx_ssl_get_client_v_end(ngx_connection_t *c, ngx_pool_t *pool, ngx_str_t *s)
{
    BIO     *bio;
    X509    *cert;
    size_t   len;

    s->len = 0;

    cert = SSL_get_peer_certificate(c->ssl->connection);
    if (cert == NULL) {
        return NGX_OK;
    }

    bio = BIO_new(BIO_s_mem());
    if (bio == NULL) {
        X509_free(cert);
        return NGX_ERROR;
    }

#if OPENSSL_VERSION_NUMBER > 0x10100000L
    ASN1_TIME_print(bio, X509_get0_notAfter(cert));
#else
    ASN1_TIME_print(bio, X509_get_notAfter(cert));
#endif

    len = BIO_pending(bio);

    s->len = len;
    s->data = ngx_pnalloc(pool, len);
    if (s->data == NULL) {
        BIO_free(bio);
        X509_free(cert);
        return NGX_ERROR;
    }

    BIO_read(bio, s->data, len);
    BIO_free(bio);
    X509_free(cert);

    return NGX_OK;
}


ngx_int_t
ngx_ssl_get_client_v_remain(ngx_connection_t *c, ngx_pool_t *pool, ngx_str_t *s)
{
    X509    *cert;
    time_t   now, end;

    s->len = 0;

    cert = SSL_get_peer_certificate(c->ssl->connection);
    if (cert == NULL) {
        return NGX_OK;
    }

#if OPENSSL_VERSION_NUMBER > 0x10100000L
    end = ngx_ssl_parse_time(X509_get0_notAfter(cert));
#else
    end = ngx_ssl_parse_time(X509_get_notAfter(cert));
#endif

    if (end == (time_t) NGX_ERROR) {
        X509_free(cert);
        return NGX_OK;
    }

    now = ngx_time();

    if (end < now + 86400) {
        ngx_str_set(s, "0");
        X509_free(cert);
        return NGX_OK;
    }

    s->data = ngx_pnalloc(pool, NGX_TIME_T_LEN);
    if (s->data == NULL) {
        X509_free(cert);
        return NGX_ERROR;
    }

    s->len = ngx_sprintf(s->data, "%T", (end - now) / 86400) - s->data;

    X509_free(cert);

    return NGX_OK;
}


static time_t
ngx_ssl_parse_time(
#if OPENSSL_VERSION_NUMBER > 0x10100000L
    const
#endif
    ASN1_TIME *asn1time)
{
    BIO     *bio;
    char    *value;
    size_t   len;
    time_t   time;

    /*
     * OpenSSL doesn't provide a way to convert ASN1_TIME
     * into time_t.  To do this, we use ASN1_TIME_print(),
     * which uses the "MMM DD HH:MM:SS YYYY [GMT]" format (e.g.,
     * "Feb  3 00:55:52 2015 GMT"), and parse the result.
     */

    bio = BIO_new(BIO_s_mem());
    if (bio == NULL) {
        return NGX_ERROR;
    }

    /* fake weekday prepended to match C asctime() format */

    BIO_write(bio, "Tue ", sizeof("Tue ") - 1);
    ASN1_TIME_print(bio, asn1time);
    len = BIO_get_mem_data(bio, &value);

    time = ngx_parse_http_time((u_char *) value, len);

    BIO_free(bio);

    return time;
}


static void *
ngx_openssl_create_conf(ngx_cycle_t *cycle)
{
    ngx_openssl_conf_t  *oscf;

    oscf = ngx_pcalloc(cycle->pool, sizeof(ngx_openssl_conf_t));
    if (oscf == NULL) {
        return NULL;
    }

    /*
     * set by ngx_pcalloc():
     *
     *     oscf->engine = 0;
     */

    return oscf;
}


static char *
ngx_openssl_engine(ngx_conf_t *cf, ngx_command_t *cmd, void *conf)
{
#ifndef OPENSSL_NO_ENGINE

    ngx_openssl_conf_t *oscf = conf;

    ENGINE     *engine;
    ngx_str_t  *value;

    if (oscf->engine) {
        return "is duplicate";
    }

    oscf->engine = 1;

    value = cf->args->elts;

    engine = ENGINE_by_id((char *) value[1].data);

    if (engine == NULL) {
        ngx_ssl_error(NGX_LOG_EMERG, cf->log, 0,
                      "ENGINE_by_id(\"%V\") failed", &value[1]);
        return NGX_CONF_ERROR;
    }

    if (ENGINE_set_default(engine, ENGINE_METHOD_ALL) == 0) {
        ngx_ssl_error(NGX_LOG_EMERG, cf->log, 0,
                      "ENGINE_set_default(\"%V\", ENGINE_METHOD_ALL) failed",
                      &value[1]);

        ENGINE_free(engine);

        return NGX_CONF_ERROR;
    }

    ENGINE_free(engine);

    return NGX_CONF_OK;

#else

    return "is not supported";

#endif
}


static void
ngx_openssl_exit(ngx_cycle_t *cycle)
{
#if OPENSSL_VERSION_NUMBER < 0x10100003L

    EVP_cleanup();
#ifndef OPENSSL_NO_ENGINE
    ENGINE_cleanup();
#endif

#endif
}<|MERGE_RESOLUTION|>--- conflicted
+++ resolved
@@ -2774,14 +2774,12 @@
     int        n, sslerr, mode;
     ngx_err_t  err;
 
-<<<<<<< HEAD
     if (c->qs) {
         /* QUIC streams inherit SSL object */
         return NGX_OK;
     }
-=======
+
     ngx_ssl_ocsp_cleanup(c);
->>>>>>> bab7ab04
 
     if (SSL_in_init(c->ssl->connection)) {
         /*
